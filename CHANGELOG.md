# CHANGELOG

The format is based on [Keep a Changelog](https://keepachangelog.com/en/1.0.0/),
and this project adheres to
[Semantic Versioning](https://semver.org/spec/v2.0.0.html).

## [Unreleased]

<<<<<<< HEAD
### Added

- @cosmjs/tendermint-rpc: `Tendermint34Client.blockSearch` and
  `Tendermint34Client.blockSearchAll` were added to allow searching blocks in
  Tendermint 0.34.9+ backends.

### Changes

- @cosmjs/tendermint-rpc: Make `tendermint34.Header.lastBlockId` and
  `tendermint34.Block.lastCommit` optional to better handle the case of height 1
  where there is no previous block.
=======
## [0.25.4] - 2021-05-31

### Fixed

- @cosmjs/socket: Upgrade dependency "ws" to version 7 to avoid potential
  security problems.
>>>>>>> 72a27e99

## [0.25.3] - 2021-05-18

### Fixed

- @cosmjs/cosmwasm-stargate, @cosmjs/stargate: Fix error propagation in
  `CosmWasmClient.broadcastTx` and `StargateClient.broadcastTx` ([#800]). This
  bug was introduced with the switch from broadcast mode "commit" to "sync" in
  version 0.25.0.
- @cosmjs/launchpad, @cosmjs/stargate: Avoid the use of named capture groups in
  `GasPrice.fromString` to restore ES2017 compatibility and make the library
  work with Hermes ([#801]; thanks [@AlexBHarley]).
- @cosmjs/launchpad: Adapt `GasPrice.fromString` denom pattern to Cosmos SDK
  0.39 rules: reduce denom length to 16 and allow digits in denom.
- @cosmjs/stargate: Adapt `GasPrice.fromString` denom pattern to Cosmos SDK 0.42
  rules: allow lengths up to 128, allow upper case letters and digits.

[#800]: https://github.com/cosmos/cosmjs/issues/800
[#801]: https://github.com/cosmos/cosmjs/issues/801
[@alexbharley]: https://github.com/AlexBHarley

## [0.25.2] - 2021-05-11

### Added

- @cosmjs/cosmwasm-stargate: Add `broadcastTimeoutMs` and
  `broadcastPollIntervalMs` options added to `SigningCosmWasmClientOptions`.
- @cosmjs/proto-signing: Add `serialize` and `serializeWithEncryptionKey`
  methods to `DirectSecp256k1HdWallet`. Also add `deserialize` and
  `deserializeWithEncryptionKey` static methods.
- @cosmjs/proto-signing: Export `extractKdfConfiguration` and `executeKdf`
  helper functions and `KdfConfiguration` type.
- @cosmjs/proto-signing: Export `makeCosmoshubPath` helper.
- @cosmjs/stargate: Export `makeCosmoshubPath` helper.
- @cosmjs/stargate: Add `broadcastTimeoutMs` and `broadcastPollIntervalMs`
  options added to `SigningStargateClientOptions`.

## [0.25.1] - 2021-05-06

### Added

- @cosmjs/cosmwasm-stargate: Export types `Code`, `CodeDetails`, `Contract`,
  `ContractCodeHistoryEntry` and `JsonObject` which are response types of
  `CosmWasmClient` methods. Export types `ChangeAdminResult`, `ExecuteResult`,
  `InstantiateOptions`, `InstantiateResult`, `MigrateResult`, `UploadMeta` and
  `UploadResult` which are argument or response types of `SigningCosmWasmClient`
  methods.

### Fixed

- @cosmjs/cosmwasm-stargate: Use `CosmWasmFeeTable` instead of `CosmosFeeTable`
  in `SigningCosmWasmClientOptions`; export type `CosmWasmFeeTable`.
- @cosmjs/amino, @cosmjs/cli, @cosmjs/ledger-amino, @cosmjs/proto-signing: Fix
  runtime error caused by passing explicitly undefined options.

## [0.25.0] - 2021-05-05

### Added

- @cosmjs/cosmwasm-launchpad: Expose `SigningCosmWasmClient.fees`.
- @cosmjs/cosmwasm-stargate: Expose `SigningCosmWasmClient.fees` and
  `SigningCosmWasmClient.registry`.
- @cosmjs/launchpad: Expose `SigningCosmosClient.fees`.
- @cosmjs/stargate: Expose `SigningStargateClient.fees` and
  `SigningStargateClient.registry`.
- @cosmjs/stargate: Add support for different account types in `accountFromAny`
  and `StargateClient`. Added `ModuleAccount` and vesting accounts
  `BaseVestingAccount`, `ContinuousVestingAccount`, `DelayedVestingAccount` and
  `PeriodicVestingAccount`.
- @cosmjs/stargate: Add codecs for IBC channel tx, client query/tx, and
  connection tx, as well as Tendermint.
- @cosmjs/stargate: Add support for IBC message types in
  `SigningStargateClient`.
- @cosmjs/stargate: Added new `logs` export with all the functionality from
  @cosmjs/launchpad.
- @cosmjs/stargate: Added new `Coin`, `coin`, `coins` and `parseCoins` exports
  which have the same functionality as already existed in @cosmjs/launchpad.
- @cosmjs/amino: New package created that contains the shared amino signing
  functionality for @cosmjs/launchpad and @cosmjs/stargate.
- @cosmjs/amino: Split public key interfaces into `Pubkey`, `SinglePubkey` and
  `Secp256k1Pubkey` where `Pubkey` is a generalization of the old `PubKey` that
  supported nested pubkeys for multisig. `SinglePubkey` is the old `PubKey` in
  which the `value` is a base64 encoded string. And `Secp256k1Pubkey` is a
  single secp256k1 pubkey.
- @cosmjs/utils: The new `arrayContentStartsWith` works similar to
  `arrayContentEquals` but only checks the start of an array.
- @cosmjs/proto-signing: Added new `Coin`, `coin`, `coins` and `parseCoins`
  exports which have the same functionality as already existed in
  @cosmjs/launchpad.
- @cosmjs/stargate: Add `SigningStargateClient.sign`, which allows you to create
  signed transactions without broadcasting them directly. The new type
  `SignerData` can be passed into `.sign` to skip querying account number,
  sequence and chain ID
- @cosmjs/cosmwasm-stargate: Add `SigningCosmWasmClient.sign`, which allows you
  to create signed transactions without broadcasting them directly. The new type
  `SignerData` from @cosmjs/stargate can be passed into `.sign` to skip querying
  account number, sequence and chain ID.
- @cosmjs/stargate: Add constructor `SigningStargateClient.offline` which does
  not connect to Tendermint. This allows offline signing.
- @cosmjs/stargate: Add `makeMultisignedTx` which allows you to assemble a
  transaction signed by a multisig account.
- @cosmjs/stargate: Add `delegateTokens`, `undelegateTokens` and
  `withdrawRewards` methods to `SigningStargateClient`.
- @cosmjs/stargate: Export `defaultGasLimits` and `defaultGasPrice`.
- @cosmjs/cosmwasm-stargate: Export `defaultGasLimits`.
- @cosmjs/stargate: `SigningStargateClient` constructor is now `protected`.
- @cosmjs/cosmwasm-stargate: `SigningCosmWasmClient` constructor is now
  `protected`.
- @cosmjs/cosmwasm-stargate: Add `SigningCosmWasmClient.offline` static method
  for constructing offline clients without a Tendermint client.
- @cosmjs/stargate: Add `SigningStargateClient.sendIbcTokens` method.
- @cosmjs/amino: Export `Secp256k1HdWalletOptions` interface.
- @cosmjs/amino: Add `bip39Password` option to `Secp256k1HdWallet` options.
- @cosmjs/proto-signing: Export `DirectSecp256k1HdWalletOptions` interface.
- @cosmjs/proto-signing: Add `bip39Password` option to `DirectSecp256k1HdWallet`
  options.
- @cosmjs/amino: Add `rawEd25519PubkeyToRawAddress` helper function.
- @cosmjs/tendermint-rpc: Add `pubkeyToAddress`, `pubkeyToRawAddress`,
  `rawEd25519PubkeyToRawAddress`, and `rawSecp256k1PubkeyToRawAddress` helper
  functions.
- @cosmjs/stargate: `StargateClient.broadcastTx` and `.getTx` results now
  include `gasUsed` and `gasWanted` properties.
- @cosmjs/cosmwasm-stargate: `CosmWasmClient.broadcastTx` and `.getTx` results
  now include `gasUsed` and `gasWanted` properties.
- @cosmjs/proto-signing: Export `DecodeObject` and `TxBodyEncodeObject`
  interfaces as well as `isTxBodyEncodeObject` helper function.
- @cosmjs/stargate: Add `MsgDelegateEncodeObject`, `MsgSendEncodeObject`,
  `MsgTransferEncodeObject`, `MsgUndelegateEncodeObject` and
  `MsgWithdrawDelegatorRewardEncodeObject` interfaces as well as
  `isMsgDelegateEncodeObject` etc helpers.
- @cosmjs/cosmwasm-stargate: Add `MsgClearAdminEncodeObject`,
  `MsgExecuteContractEncodeObject`, `MsgInstantiateContractEncodeObject`,
  `MsgMigrateContractEncodeObject`, `MsgStoreCodeEncodeObject` and
  `MsgUpdateAdminEncodeObject` interfaces as well as
  `isMsgClearAdminEncodeObject` etc helpers.
- @cosmjs/stargate: Add transfer queries codec, as well as transfer query
  methods to IBC query extension.
- @cosmjs/tendermint-rpc: Export `ValidatorSecp256k1Pubkey` interface.
- @cosmjs/proto-signing: Add transaction decoder `decodeTxRaw` for decoding
  transaction bytes returned by Tendermint (e.g. in `IndexedTx.tx`).

### Changed

- @cosmjs/cosmwasm-stargate: Codec adapted to support wasmd 0.16. Older versions
  of wasmd are not supported anymore.
- @cosmjs/stargate: Let `AuthExtension.account` and
  `AuthExtension.unverified.account` return an account of type `Any`. This makes
  the caller responsible for decoding the type.
- @cosmjs/stargate: Remove `accountFromProto` in favour of `accountFromAny`.
- @cosmjs/stargate: Rename `Rpc` interface to `ProtobufRpcClient` and
  `createRpc` to `createProtobufRpcClient`.
- @cosmjs/stargate: Reorganize nesting structure of IBC query client and add
  support for more methods.
- @cosmjs/tendermint-rpc: The fields `CommitSignature.validatorAddress`,
  `.timestamp` and `.signature` are now optional. They are unset when
  `blockIdFlag` is `BlockIdFlag.Absent`. The decoding into `CommitSignature` is
  only updated for the class `Tendermint34Client`, not for `Client`. Please
  migrate to the former.
- @cosmjs/launchpad: `rawSecp256k1PubkeyToAddress` was removed. Instead use
  `Bech32.encode(prefix, rawSecp256k1PubkeyToRawAddress(pubkeyRaw))` with
  `rawSecp256k1PubkeyToRawAddress` from @cosmjs/amino.
- @cosmjs/stargate: `parseRawLog` is now nested under the `logs` export.
- @cosmjs/stargate: Query extensions now have unverified queries at the root and
  verified queries nested under `.verified`.
- @cosmjs/cosmwasm-stargate: `wasm` extension now has unverified queries at the
  root.
- @cosmjs/stargate: `StargateClient.getAccount` now uses an unverified query and
  `StargateClient.getAccountUnverified` has been removed.
  `StargateClient.getAccountVerified` has been added, which performs a verified
  query.
- @cosmjs/cosmwasm-stargate: `CosmWasmClient.getAccount` now uses an unverified
  query and `CosmWasmClient.getAccountUnverified` has been removed.
  `CosmWasmClient.getAccountVerified` has been added, which performs a verified
  query.
- @cosmjs/stargate: `StargateClient.getSequence` now rejects if the account is
  not found, instead of returning null.
- @cosmjs/stargate: `StargateClient.getBalance` now returns a 0 balance instead
  of null.
- @cosmjs/stargate: `StargateClient.getAllBalancesUnverified` has been renamed
  `.getAllBalances`.
- @cosmjs/cosmwasm-stargate: `CosmWasmClient.getSequence` now rejects if the
  account is not found, instead of returning null.
- @cosmjs/cosmwasm-stargate: `CosmWasmClient.getBalance` now returns a 0 balance
  instead of null.
- @cosmjs/amino: Options for `Secp256k1HdWallet.fromMnemonic` are now passed via
  a `Secp256k1HdWalletOptions` object.
- @cosmjs/proto-signing: Options for `DirectSecp256k1HdWallet.fromMnemonic` are
  now passed via a `DirectSecp256k1HdWalletOptions` object.
- @cosmjs/stargate: `StargateClient.broadcastTx` now uses sync mode and then
  polls for the transaction before resolving. The timeout and poll interval can
  be configured.
- @cosmjs/cosmwasm-stargate: `CosmWasmClient.broadcastTx` now uses sync mode and
  then polls for the transaction before resolving. The timeout and poll interval
  can be configured.
- @cosmjs/tendermint-rpc: Tendermint v34 `TxData` type now includes `codeSpace`,
  `gasWanted`, and `gasUsed` properties.
- @cosmjs/amino: `Secp256k1HdWallet.fromMnemonic` now accepts a
  `Secp256k1HdWalletOptions` argument which includes an array of `hdPaths`
  instead of a single `hdPath`. `Secp256k1HdWallet.generate` now also accepts
  options via this interface. This adds support for multiple accounts from the
  same mnemonic to `Secp256k1HdWallet`.
- @cosmjs/proto-signing: `DirectSecp256k1HdWallet.fromMnemonic` now accepts a
  `DirectSecp256k1HdWalletOptions` argument which includes an array of `hdPaths`
  instead of a single `hdPath`. `DirectSecp256k1HdWallet.generate` now also
  accepts options via this interface. This adds support for multiple accounts
  from the same mnemonic to `DirectSecp256k1HdWallet`.
- @cosmjs/tendermint-rpc: `ValidatorPubkey` is now a union of
  `ValidatorEd25519Pubkey` and the newly exported `ValidatorSecp256k1Pubkey`
  interface.
- @cosmjs/tendermint-rpc: `decodePubkey` now supports secp256k1 public keys.

### Deprecated

- @cosmjs/tendermint-rpc: `Client` has been deprecated. Launchpad applications
  do not need a Tendermint RPC client and Stargate applications should use
  `Tendermint34Client`.

### Removed

- @cosmjs/stargate: `coinFromProto` helper has been removed as it is no longer
  needed after the `ts-proto` migration.

## [0.24.1] - 2021-03-12

CHANGELOG entries missing. Please see [the diff][0.24.1].

## [0.24.0] - 2021-03-11

- @cosmjs/cosmwasm: This package is now deprecated. The same functionality is
  now available in @cosmjs/cosmwasm-launchpad.
- @cosmjs/cosmwasm: `logs` is no longer exported. Use `logs` from
  @cosmjs/launchpad instead.
- @cosmjs/cosmwasm: Export `JsonObject`, `ChangeAdminResult` and `WasmData`
  types as well as `isValidBuilder` and `parseWasmData` functions.
- @cosmjs/cosmwasm: Add `CosmWasmClient.getTx` method for searching by ID and
  remove such functionality from `CosmWasmClient.searchTx`.
- @cosmjs/cosmwasm: Rename `SigningCosmWasmClient.senderAddress` to
  `.signerAddress`.
- @cosmjs/cosmwasm-stargate: Add new package for CosmWasm Stargate support.
- @cosmjs/crypto: Change `Secp256k1Keypair` from tagged type to simple
  interface.
- @cosmjs/launchpad: Add `Secp256k1Wallet` to manage a single raw secp256k1
  keypair.
- @cosmjs/launchpad: `OfflineSigner` type’s `sign` method renamed `signAmino`
  and `SignResponse` type renamed `AminoSignResponse`.
- @cosmjs/launchpad: `Secp256k1HdWallet.sign` method renamed `signAmino`.
- @cosmjs/launchpad: Add `CosmosClient.getTx` method for searching by ID and
  remove such functionality from `CosmosClient.searchTx`.
- @cosmjs/launchpad: Add `SigningCosmosClient.sign` method for signing without
  broadcasting.
- @cosmjs/launchpad: Add `SigningCosmosClient.appendSignature` method creating
  transactions with multiple signatures.
- @cosmjs/launchpad: Add support for undefined memo in `makeSignDoc`.
- @cosmjs/launchpad: Rename `SigningCosmosClient.senderAddress` to
  `.signerAddress`.
- @cosmjs/proto-signing: Add new package for handling transaction signing with
  protobuf encoding.
- @cosmjs/proto-signing: Expose `DirectSignResponse` interface.
- @cosmjs/stargate: Add new package for Cosmos SDK Stargate support.
- @cosmjs/tendermint-rpc: Make `Client.detectVersion` private and let it return
  a version instead of a client.
- @cosmjs/tendermint-rpc: Make the constructor of `Client` private. Add
  `Client.create` for creating a Tendermint client given an RPC client and an
  optional adaptor.
- @cosmjs/tendermint-rpc: Add an optional adaptor argument to `Client.connect`
  which allows skipping the auto-detection.
- @cosmjs/tendermint-rpc: Remove export `v0_33` in favour of `adaptor33` and
  `adaptor34`. Export the `Adaptor` type.
- @cosmjs/tendermint-rpc: Export `DateTime` class.
- @cosmjs/tendermint-rpc: Remove types `QueryString`, `Base64String`,
  `HexString`, `IntegerString` and `IpPortString`. Use `string` instead.
- @cosmjs/tendermint-rpc: Remove types `BlockHash`, `TxBytes` and `TxHash`. Use
  `Uint8Array` instead.

### Added

- @cosmjs/launchpad: Export distribution module msg types
  `MsgFundCommunityPool`, `MsgSetWithdrawAddress`, `MsgWithdrawDelegatorReward`,
  `MsgWithdrawValidatorCommission` and type checker helper functions.
- @cosmjs/utils: Added `assertDefinedAndNotNull`.
- @cosmjs/tendermint-rpc: The new `Tendermint34Client` is a copy of the old
  `Client` but without the automatic version detection. Its usage is encouraged
  over `Client` if you connect to a Tendermint 0.34 backend.

### Changed

- @cosmjs/encoding: Change return type of `fromRfc3339` from `ReadonlyDate` to
  `Date` as the caller becomes the owner of the object and can safely mutate it
  in any way.
- @cosmjs/launchpad-ledger: Renamed to @cosmjs/ledger-amino.
- @cosmjs/ledger-amino: `LedgerSigner.sign` method renamed `signAmino`.

### Deprecated

- @cosmjs/tendermint-rpc: Deprecate `DateTime` in favour of the free functions
  `fromRfc3339WithNanoseconds` and `toRfc3339WithNanoseconds`.

## 0.23.2 (2021-01-06)

### Security

- @cosmjs/cli: Update vulnerable axios dependency.
- @cosmjs/faucet-client: Update vulnerable axios dependency.
- @cosmjs/launchpad: Update vulnerable axios dependency.
- @cosmjs/tendermint-rpc: Update vulnerable axios dependency.

## 0.23.1 (2020-10-27)

- @cosmjs/crypto: Export new convenience functions `keccak256`, `ripemd160`,
  `sha1`, `sha256` and `sha512`.
- @cosmjs/faucet-client: Add new package which exports `FaucetClient` class.

## 0.23.0 (2020-10-09)

- @cosmjs/cli: Expose `HdPath` type.
- @cosmjs/cosmwasm: Rename `CosmWasmClient.postTx` method to `.broadcastTx`.
- @cosmjs/cosmwasm: Rename `FeeTable` type to `CosmWasmFeeTable`.
- @cosmjs/cosmwasm: `SigningCosmWasmClient` constructor now takes optional
  arguments `gasPrice` and `gasLimits` instead of `customFees` for easier
  customization.
- @cosmjs/cosmwasm: Rename `SigningCosmWasmClient.signAndPost` method to
  `.signAndBroadcast`.
- @cosmjs/cosmwasm: Use stricter type `Record<string, unknown>` for smart query,
  init, migrate and handle messages (in `WasmExtension.wasm.queryContractSmart`,
  `CosmWasmClient.queryContractSmart`, `SigningCosmWasmClient.instantiate`,
  `SigningCosmWasmClient.migrate`, `SigningCosmWasmClient.execute`).
- @cosmjs/crypto: Export new type alias `HdPath`.
- @cosmjs/crypto: Add `Secp256k1Signature.toFixedLength` method.
- @cosmjs/demo-staking: Remove package and supporting scripts.
- @cosmjs/encoding: Add `limit` parameter to `Bech32.encode` and `.decode`. The
  new default limit for decoding is infinity (was 90 before). Set it to 90 to
  create a strict decoder.
- @cosmjs/faucet: Environmental variable `FAUCET_FEE` renamed to
  `FAUCET_GAS_PRICE` and now only accepts one token. Environmental variable
  `FAUCET_GAS` renamed to `FAUCET_GAS_LIMIT`.
- @cosmjs/faucet: `/credit` API now expects `denom` (base token) instead of
  `ticker` (unit token). Environmental variables specifying credit amounts now
  need to use uppercase denom.
- @cosmjs/launchpad: Rename `FeeTable` type to `CosmosFeeTable` and export a new
  more generic type `FeeTable`.
- @cosmjs/launchpad: Add new class `GasPrice`, new helper type `GasLimits` and
  new helper function `buildFeeTable` for easier handling of gas prices and
  fees.
- @cosmjs/launchpad: Rename `CosmosClient.postTx` method to `.broadcastTx`.
- @cosmjs/launchpad: `SigningCosmosClient` constructor now takes optional
  arguments `gasPrice` and `gasLimits` instead of `customFees` for easier
  customization.
- @cosmjs/launchpad: Rename `SigningCosmosClient.signAndPost` method to
  `.signAndBroadcast`.
- @cosmjs/launchpad: Rename `PostTx`-related types to `BroadcastTxResult`,
  `BroadcastTxSuccess` and `BroadcastTxFailure` respectively, as well as helper
  functions `isBroadcastTxFailure`, `isBroadcastTxSuccess` and
  `assertIsBroadcastTxSuccess`.
- @cosmjs/launchpad: Export `isSearchByIdQuery`, `isSearchByHeightQuery`,
  `isSearchBySentFromOrToQuery` and `isSearchByTagsQuery`.
- @cosmjs/launchpad: Change type of `TxsResponse.logs` and
  `BroadcastTxsResponse.logs` to `unknown[]`.
- @cosmjs/launchpad: Export `StdSignDoc` and create helpers to make and
  serialize a `StdSignDoc`: `makeSignDoc` and `serializeSignDoc`.
- @cosmjs/launchpad: Let `OfflineSigner.sign` take an `StdSignDoc` instead of an
  encoded message and return a `SignResponse` that includes the document which
  was signed.
- @cosmjs/launchpad: Remove `PrehashType` and the prehash type argument in
  `OfflineSigner.sign` because the signer now needs to know how to serialize an
  `StdSignDoc`.
- @cosmjs/launchpad: Remove `makeSignBytes` in favour of `makeSignDoc` and
  `serializeSignDoc`.
- @cosmjs/launchpad: Create `WrappedTx`, `WrappedStdTx` and `isWrappedStdTx` to
  better represent the Amino tx interface. Deprecate `CosmosSdkTx`, which is an
  alias for `WrappedStdTx`.
- @cosmjs/launchpad: Add `makeStdTx` to create an `StdTx`.
- @cosmjs/launchpad: Rename `Secp256k1Wallet` to `Secp256k1HdWallet`. Later on,
  we'll use `Secp256k1Wallet` for single key wallets.
- @cosmjs/launchpad-ledger: Add package supporting Ledger device integration for
  Launchpad. Two new classes are provided: `LedgerSigner` (for most use cases)
  and `LaunchpadLedger` for more fine-grained access.
- @cosmjs/math: Add `.multiply` method to `Decimal` class.
- @cosmjs/math: Deprecate `Uint32.fromBigEndianBytes` in favour of
  `Uint32.fromBytes`, which supports both big and little endian.
- @cosmjs/math: Deprecate `Uint64.fromBytesBigEndian` in favour of
  `Uint64.fromBytes`, which supports both big and little endian.
- @cosmjs/math: Add `Uint32.fromString`.
- @cosmjs/tendermint-rpc: Make `BroadcastTxCommitResponse.height` non-optional.
- @cosmjs/tendermint-rpc: Make `TxProof.proof.leafHash` non-optional because it
  is always set.
- @cosmjs/tendermint-rpc: Change type of `GenesisResponse.appState` to
  `Record<string, unknown> | undefined`.
- @cosmjs/tendermint-rpc: Remove obsolete `TxData.tags` and make `TxData.events`
  non-optional. Rename `Tag` to `Attribute`.
- @cosmjs/tendermint-rpc: Remove obsolete `BlockResultsResponse.beginBlock` and
  `.beginBlock`. The new `.beginBlockEvents` and `.endBlockEvents` now parse the
  events correctly.
- @cosmjs/tendermint-rpc: Remove trivial helpers `getTxEventHeight`,
  `getHeaderEventHeight` and `getBlockEventHeight` because they don't do
  anything else than accessing an object member.
- @cosmjs/tendermint-rpc: Add support for connecting to Tendermint RPC 0.34.
- @cosmjs/tendermint-rpc: Make `TxEvent.index` optional and deprecate it because
  it is not set anymore in Tendermint 0.34.
- @cosmjs/utils: Add `assertDefined`.
- @cosmjs/faucet: Rename binary from `cosmwasm-faucet` to `cosmos-faucet`.

## 0.22.3 (2020-09-15)

- @cosmjs/math: Add `Decimal.minus`.

## 0.22.2 (2020-08-11)

- @cosmjs/faucet: Log errors for failed send transactions.
- @cosmjs/faucet: Add config variable `FAUCET_MEMO`.
- @cosmjs/faucet: Add config variables `FAUCET_FEE` and `FAUCET_GAS`.
- @cosmjs/launchpad: Add `parseCoins` helper.

## 0.22.1 (2020-08-11)

- @cosmjs/cli: Import `encodeAminoPubkey`, `encodeBech32Pubkey`,
  `decodeAminoPubkey` and `decodeBech32Pubkey` by default.
- @cosmjs/launchpad: Add ed25519 support to `encodeBech32Pubkey`.
- @cosmjs/launchpad: Add `encodeAminoPubkey` and `decodeAminoPubkey`.
- @cosmjs/utils: Add `arrayContentEquals`.
- @cosmjs/faucet: Add config variables `FAUCET_ADDRESS_PREFIX` and
  `FAUCET_TOKENS`.
- @cosmjs/faucet: Remove broken chain ID from `cosmwasm-faucet generate`.

## 0.22.0 (2020-08-03)

- @cosmjs/cli: Now supports HTTPs URLs for `--init` code sources.
- @cosmjs/cli: Now supports adding code directly via `--code`.
- @cosmjs/cosmwasm: Rename `CosmWasmClient.getNonce` method to `.getSequence`.
- @cosmjs/cosmwasm: Remove `RestClient` class in favour of new modular
  `LcdClient` class from @cosmjs/sdk38.
- @cosmjs/cosmwasm: Add `SigningCosmWasmClient.signAndPost` as a mid-level
  abstraction between `SigningCosmWasmClient.upload`/`.instantiate`/`.execute`
  and `.postTx`.
- @cosmjs/cosmwasm: Use `*PostTx*` types and helpers from @cosmjs/sdk38. Remove
  exported `PostTxResult`.
- @cosmjs/cosmwasm: `ContractDetails` was removed in favour of just `Contract`.
  The missing `init_msg` is now available via the contract's code history (see
  `getContractCodeHistory`).
- @cosmjs/cosmwasm: Remove `SigningCallback` in favour of the `OfflineSigner`
  interface.
- @cosmjs/sdk38: Rename `CosmosClient.getNonce` method to `.getSequence`.
- @cosmjs/sdk38: Remove `RestClient` class in favour of new modular `LcdClient`
  class.
- @cosmjs/sdk38: Remove `Pen` type in favour of `OfflineSigner` and remove
  `Secp256k1Pen` class in favour of `Secp256k1Wallet` which takes an
  `OfflineSigner` instead of a `SigningCallback`.
- @cosmjs/sdk38: Rename `CosmosSdkAccount` to `BaseAccount` and export the type.
- @cosmjs/sdk38: `BaseAccount` now uses `number | string` as the type for
  `account_number` and `sequence`. The new helpers `uint64ToNumber` and
  `uint64ToString` allow you to normalize the mixed input.
- @cosmjs/sdk38: `BaseAccount` now uses `string | PubKey | null` as the type for
  `public_key`. The new helper `normalizePubkey` allows you to normalize the
  mixed input.
- @cosmjs/math: Add missing integer check to `Uint64.fromNumber`. Before
  `Uint64.fromNumber(1.1)` produced some result.
- @cosmjs/sdk38: Add `SigningCosmosClient.signAndPost` as a mid-level
  abstraction between `SigningCosmosClient.sendTokens` and `.postTx`.
- @cosmjs/sdk38: Export `PostTxFailure`/`PostTxSuccess` and type checkers
  `isPostTxFailure`/`isPostTxSuccess`; export `assertIsPostTxSuccess`.
- @cosmjs/sdk38: `Secp256k1Wallet`s can now be generated randomly with
  `Secp256k1Wallet.generate(n)` where `n` is 12, 15, 18, 21 or 24 mnemonic
  words.
- @cosmjs/sdk38: The new `Secp256k1Wallet.serialize` and `.deserialize` allow
  encrypted serialization of the wallet.
- @cosmjs/sdk38: Remove the obsolete `upload`, `init`, `exec` properties from
  `FeeTable`. @cosmjs/cosmwasm has its own `FeeTable` with those properties.
- @cosmjs/sdk38: Rename package to @cosmjs/launchpad.

[unreleased]: https://github.com/cosmos/cosmjs/compare/v0.25.3...HEAD
[0.25.4]: https://github.com/cosmos/cosmjs/compare/v0.25.3...v0.25.4
[0.25.3]: https://github.com/cosmos/cosmjs/compare/v0.25.2...v0.25.3
[0.25.2]: https://github.com/cosmos/cosmjs/compare/v0.25.1...v0.25.2
[0.25.1]: https://github.com/cosmos/cosmjs/compare/v0.25.0...v0.25.1
[0.25.0]: https://github.com/cosmos/cosmjs/compare/v0.24.1...v0.25.0
[0.24.1]: https://github.com/cosmos/cosmjs/compare/v0.24.0...v0.24.1
[0.24.0]: https://github.com/cosmos/cosmjs/compare/v0.23.0...v0.24.0<|MERGE_RESOLUTION|>--- conflicted
+++ resolved
@@ -6,7 +6,6 @@
 
 ## [Unreleased]
 
-<<<<<<< HEAD
 ### Added
 
 - @cosmjs/tendermint-rpc: `Tendermint34Client.blockSearch` and
@@ -18,14 +17,18 @@
 - @cosmjs/tendermint-rpc: Make `tendermint34.Header.lastBlockId` and
   `tendermint34.Block.lastCommit` optional to better handle the case of height 1
   where there is no previous block.
-=======
-## [0.25.4] - 2021-05-31
 
 ### Fixed
 
 - @cosmjs/socket: Upgrade dependency "ws" to version 7 to avoid potential
   security problems.
->>>>>>> 72a27e99
+
+## [0.25.4] - 2021-05-31
+
+### Fixed
+
+- @cosmjs/socket: Upgrade dependency "ws" to version 7 to avoid potential
+  security problems.
 
 ## [0.25.3] - 2021-05-18
 
