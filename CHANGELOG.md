--- conflicted
+++ resolved
@@ -6,7 +6,6 @@
 
 ## [Unreleased]
 
-<<<<<<< HEAD
 ### Added
 
 - @cosmjs/stargate: Add `makeMultisignedTxBytes` which is like
@@ -49,7 +48,6 @@
 [#1168]: https://github.com/cosmos/cosmjs/pull/1168
 [#1133]: https://github.com/cosmos/cosmjs/issues/1133
 
-=======
 ## [0.28.10] - 2022-06-29
 
 ### Fixed
@@ -58,7 +56,6 @@
 
 [#1198]: https://github.com/cosmos/cosmjs/pull/1198
 
->>>>>>> 09f3e0ab
 ## [0.28.9] - 2022-06-21
 
 This version replaces the 0.28.8 release which was erroneously tagged as 0.26.8
