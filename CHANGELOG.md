# CHANGELOG

The format is based on [Keep a Changelog](https://keepachangelog.com/en/1.0.0/),
and this project adheres to
[Semantic Versioning](https://semver.org/spec/v2.0.0.html).

## [Unreleased]

<<<<<<< HEAD
### Changed

- @cosmjs/stargate, @cosmjs/cosmwasm-stargate: Synchronize the default gas
multiplier value between the `signAndBroadcast` and `signAndBroadcastSync`
methods so that it is equal to 1.4 everywhere. ([#1584])
=======
### Fixed

- @cosmjs/tendermint-rpc: fix node info check to accept empty string on channels
  field ([#1591])
>>>>>>> f71cdc35

## [0.32.3] - 2024-03-08

### Changed

- @cosmjs/amino: Add IBC denom support to `parseCoins` and use the same
  implementation in all those imports:

  ```ts
  import { parseCoins } from "@cosmjs/proto-signing";
  // equals
  import { parseCoins } from "@cosmjs/stargate";
  // equals
  import { parseCoins } from "@cosmjs/amino";
  ```

- @cosmjs/stargate: Let `parseRawLog` gracefully handle empty strings to better
  support Cosmos SDK 0.50 inputs. ([#1564])

[#1564]: https://github.com/cosmos/cosmjs/pull/1564

### Fixed

- @cosmjs/encoding: Avoid using replacement character in doc comment to make
  external tools happy. ([#1570])
- @cosmjs/cosmwasm-stargate: Use events instead of log parsing to receive
  information in SigningCosmWasmClient. This is required to support Cosmos SDK
  0.50+ where the `rawLog` field is empty. ([#1564])

[#1564]: https://github.com/cosmos/cosmjs/pull/1564
[#1570]: https://github.com/cosmos/cosmjs/pull/1570

## [0.32.2] - 2023-12-19

### Fixed

- @cosmjs/stargate: Update validation of `GasPrice.fromString` to allow using
  IBC denoms as gas denom. ([#1522])

[#1522]: https://github.com/cosmos/cosmjs/pull/1522

### Changed

- @cosmjs/tendermint-rpc: Require protocol to be set in endpoint URLs (https://,
  http://, wss:// or ws://). Otherwise an error is raised instead of falling
  back to ws://. ([#1527])

[#1527]: https://github.com/cosmos/cosmjs/pull/1527

## [0.32.1] - 2023-12-04

### Fixed

- @cosmjs/encoding: Ensure RFC dates between years 0001 and 0099 are parsed
  correctly. ([#1516])
- @cosmjs/tendermint-rpc: Remove hacky `decodeOptionalTime()` from adaptors now
  that `time.Time` dates are parsed correctly. ([#1516])

[#1516]: https://github.com/cosmos/cosmjs/pull/1516

## [0.32.0] - 2023-11-23

### Added

- @cosmjs/stargate and @cosmjs/cosmwasm-stargate:
  `sign`/`signAndBroadcast`/`signAndBroadcastSync` and related functions now
  have an additional parameter to specify the timeout height. After this height,
  a signed transaction will be considered invalid by the chain. ([#1489])
- @cosmjs/amino: Export `omitDefault` to help build Amino JSON converters.

[#1489]: https://github.com/cosmos/cosmjs/pull/1489

### Fixed

- @cosmjs/stargate: Handle key value pairs in tx search correctly if the value
  is a numeric value. ([#1462])
- @cosmjs/cosmwasm-stargate: Make `fix_msg` optional in
  `AminoMsgInstantiateContract2` and omit default in the Amino JSON converter to
  fix Amino JSON signing for MsgInstantiateContract2. ([#1509])

[#1462]: https://github.com/cosmos/cosmjs/issues/1462
[#1509]: https://github.com/cosmos/cosmjs/pull/1509

### Changed

- all: Upgrade cosmjs-types to 0.9.0. This makes a few fields non-optional. It
  changes all 64 bit int fields from type `long` to `bigint`. As part of the
  upgrade, the types do not require the `long` and `protobufjs` anymore.
  ([#1484])
- all: `gasWanted`/`gasUsed` fields were changed from type `number` to `bigint`
  to supported cases where users put very high gas values in there ([#1465]).
- Drop support for Node.js 14 and add support for Node.js 20. ([#1421])
- @cosmjs/tendermint-rpc: Remove `Adaptor` abstractions which are not needed
  anymore by haing a dedicated client for each backend.
- @cosmjs/tendermint-rpc: Add
  `CometClient = Tendermint34Client | Tendermint37Client | Comet38Client` and
  `connectComet` for auto-detecting the right client for a provided endpoint.
- @cosmjs/stargate: Let `SigningStargateClient.createWithSigner` and
  `StargateClient.create` take a `CometClient` argument, adding support for
  `Comet38Client`. The auto-detection in
  `SigningStargateClient.connectWithSigner` and `StargateClient.connect` now
  supports CometBFT 0.38. Rename
  `StargateClient.getTmClient`/`.forceGetTmClient` to
  `.getCometClient`/`.forceGetCometClient`.
- @cosmjs/cosmwasm-stargate: Let `SigningCosmWasmClient.createWithSigner` and
  `CosmWasmClient.create` take a `CometClient` argument, adding support for
  `Comet38Client`. The auto-detection in
  `SigningCosmWasmClient.connectWithSigner` and `CosmWasmClient.connect` now
  supports CometBFT 0.38. Rename
  `CosmWasmClient.getTmClient`/`.forceGetTmClient` to
  `.getCometClient`/`.forceGetCometClient`.
- @cosmjs/stargate: Remove interfaces `SearchBySentFromOrToQuery` and
  `SearchByHeightQuery` which became obsolete with the `searchTx` change in
  0.31.0.

[#1421]: https://github.com/cosmos/cosmjs/issues/1421
[#1465]: https://github.com/cosmos/cosmjs/issues/1465
[#1484]: https://github.com/cosmos/cosmjs/pull/1484

### Deprecated

- @cosmjs/tendermint-rpc: `CometClient` should be used instead of
  `TendermintClient`.
- @cosmjs/stargate: Deprecate `SigningStargateClient.sendIbcTokens`. Please use
  `signAndBroadcast` + `MsgTransferEncodeObject` instead. ([#1493])
- @cosmjs/stargate: Deprecate `IndexedTx.rawLog` and `DeliverTxResponse.rawLog`
  because those fields are unset from Cosmos SDK 0.50 onwards (see
  [here](https://github.com/cosmos/cosmos-sdk/pull/15845)).

[#1493]: https://github.com/cosmos/cosmjs/issues/1493

## [0.31.3] - 2023-10-25

### Fixed

- @cosmjs/stargate: Add missing memo field to `fromAmino` implementation for
  `MsgTransfer`. ([#1493])

[#1493]: https://github.com/cosmos/cosmjs/issues/1493

## [0.31.2] - 2023-10-24

### Fixed

- @cosmjs/stargate: Add missing memo field to Amino JSON representation of
  `MsgTransfer` and adapt converters. ([#1456])

[#1456]: https://github.com/cosmos/cosmjs/pull/1456

## [0.31.1] - 2023-08-21

### Fixed

- @cosmjs/tendermint-rpc: Add missing `earliest_*` fields to `SyncInfo` record
  returned from the `/status` RPC endpoint ([#1448]).

### Changed

- @cosmjs/stargate, @cosmjs/cosmwasm-stargate: Change default multiplier for gas
  simulation from 1.3 to 1.4 to avoid out of case cases starting with Cosmos SDK
  0.47.
- @cosmjs/cosmwasm-stargate: Reduce default gas multiplier for
  `SigningCosmWasmClient.upload` to 1.1. ([#1360])

[#1360]: https://github.com/cosmos/cosmjs/issues/1360

## [0.31.0] - 2023-06-22

### Fixed

- @cosmjs/crypto: Migrate to `libsodium-wrappers-sumo` to be able to use the
  `crypto_pwhash` functions ([#1429]).

[#1429]: https://github.com/cosmos/cosmjs/issues/1429

### Added

- @cosmjs/cosmwasm-stargate: Add `SigningCosmWasmClient.instantiate2` ([#1407]).
- @cosmjs/cosmwasm-stargate: Add `CosmWasmClient.getContractsByCreator`
  ([#1266]).
- @cosmjs/stargate: `IndexedTx` and `DeliverTxResponse` now have a
  `msgResponses` field ([#1305]).
- @cosmjs/cosmwasm-stargate: Add `CosmWasmClient.broadcastTxSync` and
  `SigningCosmWasmClient.signAndBroadcastSync` to allow broadcasting without
  waiting for block inclusion. ([#1396])
- @cosmjs/stargate: Add `StargateClient.broadcastTxSync` and
  `SigningStargateClient.signAndBroadcastSync` to allow broadcasting without
  waiting for block inclusion. ([#1396])
- @cosmjs/cosmwasm-stargate: Add Amino JSON support for
  `MsgStoreCode.instantiate_permission`. ([#334])
- @cosmjs/stargate: Add group and gov v1 message types

[#334]: https://github.com/cosmos/cosmjs/issues/334
[#1266]: https://github.com/cosmos/cosmjs/issues/1266
[#1305]: https://github.com/cosmos/cosmjs/issues/1305
[#1396]: https://github.com/cosmos/cosmjs/pull/1396
[#1407]: https://github.com/cosmos/cosmjs/pull/1407

### Changed

- all: upgrade cosmjs-types to 0.8.0 to include Cosmos SDK 0.46/0.47 and IBC v7
  types.
- @cosmjs/cosmwasm-stargate: Implement auto-detection for Tendermint 0.34/37
  ([#1411]).
- @cosmjs/cosmwasm-stargate: Remove structured `searchTx` queries. Only raw
  query strings and key/value pairs are now supported. ([#1411])
- @cosmjs/cosmwasm-stargate: Let `searchTx` return non-readonly array. The
  caller owns this array and can mutate it as they want. ([#1411])
- @cosmjs/cosmwasm-stargate: In `UploadResult` (result from
  `SigningCosmWasmClient.upload`), rename `originalChecksum` to `checksum` and
  remove `compressedChecksum` ([#1409]).
- @cosmjs/stargate: Implement auto-detection for Tendermint 0.34/37 ([#1411]).
- @cosmjs/stargate: Remove structured `searchTx` queries. Only raw query strings
  and key/value pairs are now supported. ([#1411])
- @cosmjs/stargate: Let `searchTx` return non-readonly array. The caller owns
  this array and can mutate it as they want. ([#1411])
- @cosmjs/stargate: Remove `QueryClient.queryUnverified` and
  `QueryClient.queryVerified`. Please use `QueryClient.queryAbci` and
  `QueryClient.queryStoreVerified` instead.
- @cosmjs/stargate: Remove "not_supported_by_chain" option for Amino converter
  types since this is not needed anymore. ([#1403])

[#1403]: https://github.com/cosmos/cosmjs/issues/1403
[#1409]: https://github.com/cosmos/cosmjs/issues/1409
[#1411]: https://github.com/cosmos/cosmjs/pull/1411

## [0.30.1] - 2023-03-22

### Fixed

- @cosmjs/amino: Fix escaping of "&", "<" and ">" characters in Amino JSON
  encoding to match the Go implementation ([#1373], [#1388]).
- @cosmjs/tendermint-rpc: Move version check from
  `Tendermint{34,37}Client.create` to `.connect` in order to allow creating
  clients without performing the extra network request ([#1358]).
- @cosmjs/cli, @cosmjs/faucet: Add missing `bin/` directory to the
  package.json's `files` list to ship it as part of the released package.

[#1358]: https://github.com/cosmos/cosmjs/issues/1358
[#1373]: https://github.com/cosmos/cosmjs/pull/1373
[#1388]: https://github.com/cosmos/cosmjs/pull/1388

## [0.30.0] - 2023-03-09

### Changed

- all: The TypeScript compilation target is now ES2020 ([#1002]).
- all: Add full support for Node.js 18 and run all CI tests with it ([#1240]).
- all: Upgrade cosmjs-types to 0.7.
- @cosmjs/tendermint-rpc: Remove unused `index` field from `RpcTxEvent` and
  `TxEvent`. This is unset starting with Tendermint 0.34.
- @cosmjs/proto-signing: Make input and output of `decodePubkey` non-optional
  ([#1289]).
- @cosmjs/stargate: Remove unnecessary address prefix argument from
  `createStakingAminoConverters`. This made `prefix` in
  `SigningCosmWasmClientOptions` and `SigningStargateClientOptions` obsolete, so
  this was also deleted. ([#1291])
- @cosmjs/proto-signing: Remove `fromJSON`/`toJSON` from `TsProtoGeneratedType`
  such that generated types are not required to generate those anymore. The
  methods were provided by ts-proto but we never needed them. ([#1329])
- @cosmjs/stargate: Rename `fromTendermint34Event` to `fromTendermintEvent` and
  let it support both Tendermint 0.34 and 0.37 events as input.
- @cosmjs/cosmwasm-stargate: Remove `cosmWasmTypes`. Use
  `createWasmAminoConverters()` instead.
- @cosmjs/encoding: Remove previously deprecated `Bech32` class. Please replace
  `Bech32.encode`/`.decode` with free the functions `toBech32`/`fromBech32`.
- @cosmjs/cosmwasm-stargate: Changed the `SigningCosmWasmClient` constructor to
  include all Amino type converters that the `SigningStargateClient` uses by
  default, to match the default registry types ([#1384]).

[#1002]: https://github.com/cosmos/cosmjs/issues/1002
[#1240]: https://github.com/cosmos/cosmjs/pull/1240
[#1289]: https://github.com/cosmos/cosmjs/issues/1289
[#1291]: https://github.com/cosmos/cosmjs/issues/1291
[#1329]: https://github.com/cosmos/cosmjs/pull/1329
[#1384]: https://github.com/cosmos/cosmjs/pull/1384

### Added

- @cosmjs/stargate: Add `granteeGrants` and `granterGrants` queries to
  `AuthzExtension` ([#1308]).
- @cosmjs/tendermint-rpc: Add new `Tendermint37Client` and remove unused
  `Tendermint35Client`; Add `TendermintClient` as a union type for
  `Tendermint34Client` or `Tendermint37Client` and
  `isTendermint34Client`/`isTendermint37Client` to get the specific type
  ([#1376]).
- @cosmjs/stargate: Add constructors `StargateClient.create` and
  `SigningStargateClient.createWithSigner` to construct with a given Tendermint
  client ([#1376]).
- @cosmjs/cosmwasm-stargate: Add constructors `CosmWasmClient.create` and
  `SigningCosmWasmClient.createWithSigner` to construct with a given Tendermint
  client ([#1376]).
- @cosmjs/cosmwasm-stargate: Add `instantiate2Address` to pre-calculate
  addresses for Instantiate2 ([#1253]).
- @cosmjs/stargate: Add `txIndex` to `DeliverTxResponse` and `IndexedTx`
  ([#1361]).
- @cosmjs/stargate: Add `createDefaultAminoConverters` to access the
  `SigningStargateClient`'s list of default Amino type converters to match the
  default registry types in `defaultStargateTypes` ([#1384]).

[#1253]: https://github.com/cosmos/cosmjs/pull/1253
[#1308]: https://github.com/cosmos/cosmjs/pull/1308
[#1361]: https://github.com/cosmos/cosmjs/issues/1361
[#1376]: https://github.com/cosmos/cosmjs/pull/1376
[#1384]: https://github.com/cosmos/cosmjs/pull/1384

## [0.29.5] - 2022-12-07

### Fixed

- @cosmjs/stargate: Fix `protoDecimalToJson` for values with a 0 fractional
  part, such as `0.000000000000000000`, `1.000000000000000000` or
  `42.000000000000000000` ([#1326]).

[#1326]: https://github.com/cosmos/cosmjs/pull/1326

### Changed

- @cosmjs/crypto: `getSubtle()` does not use `getCryptoModule()` anymore to find
  a subtle implementation. Turns out all environments we support have subtle in
  `globalThis` or do not have it at all ([#1307], [#1340]).

[#1307]: https://github.com/cosmos/cosmjs/pull/1307
[#1340]: https://github.com/cosmos/cosmjs/pull/1340

### Deprecated

- @cosmjs/stargate: Deprecate `QueryClient.queryUnverified` in favour of newly
  added `QueryClient.queryAbci`.
- @cosmjs/stargate: Deprecate `QueryClient.queryVerified` in favour of newly
  added `QueryClient.queryStoreVerified`.

## [0.29.4] - 2022-11-15

### Added

- @cosmjs/tendermint-rpc: The options in the `HttpBatchClient` constructor are
  now of type `Partial<HttpBatchClientOptions>`, allowing you to set only the
  fields you want to change ([#1309]).
- @cosmjs/tendermint-rpc: Add missing exports `HttpBatchClient`,
  `HttpBatchClientOptions`, `RpcClient` ([#1311]).
- @cosmjs/tendermint-rpc: Send batch immediately when full in `HttpBatchClient`
  ([#1310]).

[#1309]: https://github.com/cosmos/cosmjs/issues/1309
[#1310]: https://github.com/cosmos/cosmjs/issues/1310
[#1311]: https://github.com/cosmos/cosmjs/issues/1311

### Fixed

- @cosmjs/cosmwasm-stargate: Fix `ContractCodeHistory` decoding when msg
  contains non-printable ASCII ([#1320]).
- @cosmjs/crypto: Bump elliptic version to ^6.5.4 due to
  [CVE-2020-28498](https://github.com/advisories/GHSA-r9p9-mrjm-926w).

[#1320]: https://github.com/cosmos/cosmjs/pull/1320

## [0.29.3] - 2022-10-25

### Added

- @cosmjs/tendermint-rpc: Add `HttpBatchClient`, which implements `RpcClient`,
  supporting batch RPC requests ([#1300]).
- @cosmjs/encoding: Add `lossy` parameter to `fromUtf8` allowing the use of a
  replacement charater instead of throwing.
- @cosmjs/stargate: Add structured `Events`s to `IndexTx.events` and
  `DeliverTxResponse.events`.
- @cosmjs/cosmwasm-stargate: Add structured `Events`s field to
  `SigningCosmWasmClient`s transaction execution methods.

### Fixed

- @cosmjs/stargate: Fix Amino JSON encoding of the unset case of
  `commission_rate` and `min_self_delegation` in
  `MsgEditValidator`/`AminoMsgEditValidator`.

## [0.29.2] - 2022-10-13

### Added

- @cosmjs/amino: Add `encodeEd25519Pubkey` analogue to the existing
  `encodeSecp256k1Pubkey`.
- @cosmjs/proto-signing: Add Ed25519 support to `encodePubkey` and
  `anyToSinglePubkey`. Export `anyToSinglePubkey`.
- @cosmjs/utils: Add `isDefined` which checks for `undefined` in a
  TypeScript-friendly way.
- @cosmjs/stargate: Add missing `{is,}MsgBeginRedelegateEncodeObject`,
  `{is,MsgCreateValidatorEncodeObject}` and `{is,MsgEditValidatorEncodeObject}`.

[#1300]: https://github.com/cosmos/cosmjs/pull/1300

### Fixed

- @cosmjs/cosmwasm-stargate: Use type `JsonObject = any` for smart query
  requests and messages (in `WasmExtension.wasm.queryContractSmart`,
  `CosmWasmClient.queryContractSmart`, `SigningCosmWasmClient.instantiate`,
  `SigningCosmWasmClient.migrate`, `SigningCosmWasmClient.execute`). This
  reverts the type change done in CosmJS 0.23.0. ([#1281], [#1284])
- @cosmjs/cosmwasm-stargate: `AminoMsgCreateValidator` and
  `createStakingAminoConverters` were fixed after testing both
  `MsgCreateValidator` and `MsgEditValidator` in sign mode direct and Amino JSON
  ([#1290]).

[#1281]: https://github.com/cosmos/cosmjs/pull/1281
[#1284]: https://github.com/cosmos/cosmjs/pull/1284
[#1290]: https://github.com/cosmos/cosmjs/pull/1290

## [0.29.1] - 2022-10-09

### Changed

- @cosmjs/stargate, @cosmjs/cosmwasm-stargate: Add address to "Account does not
  exist on chain." error message.

## [0.29.0] - 2022-09-15

### Added

- @cosmjs/stargate: Add `makeMultisignedTxBytes` which is like
  `makeMultisignedTx` but returns bytes ready to broadcast ([#1176]).
- @cosmjs/tendermint-rpc: Add Tendermint 0.35 client (private, unusable). This
  is currently not used by higher level clients as Cosmos SDK 0.42-0.46 use
  Tendermint 0.34. It may become public or evolve into a Tendermint 0.36+ client
  from here. If you need this client, please comment in [#1225] or open a new
  issue. ([#1154] and [#1225])
- @cosmjs/tendermint-rpc: Add fields `codespace` and `info` to
  `AbciQueryResponse`.
- @cosmjs/cosmwasm-stargate: Add `SigningCosmWasmClient.executeMultiple`
  ([#1072]).
- @cosmjs/math: Add `{Uint32,Int53,Uint53,Uint64}.toBigInt` converter methods.
- @cosmjs/stargate: Add missing exports `AminoMsgTransfer`/`isAminoMsgTransfer`.
- @cosmjs/stargate: Add support for `MsgVoteWeighted` (register by default and
  create Amino JSON converters) ([#1224]).
- @cosmjs/stargate: Add Amino JSON support for `MsgCreateVestingAccount`.
- @cosmjs/stargate and @cosmjs/cosmwasm-stargate: Create and use
  BroadcastTxError ([#1096]).
- @cosmjs/stargate: Add height parameter to `QueryClient.queryUnverified`
  ([#1250]).
- @cosmjs/faucet: Allow configuring the cooldown value via
  `FAUCET_COOLDOWN_TIME` environment variable.
- @cosmjs/stargate: Add missing exports `setupAuthzExtension`,
  `setupFeegrantExtension` and `setupSlashingExtension` ([#1261]).
- @cosmjs/stargate: Add missing exports `createCrysisAminoConverters`,
  `createEvidenceAminoConverters`, `createSlashingAminoConverters` and
  `createVestingAminoConverters` ([#1261]).

[#1072]: https://github.com/cosmos/cosmjs/issues/1072
[#1096]: https://github.com/cosmos/cosmjs/issues/1096
[#1154]: https://github.com/cosmos/cosmjs/issues/1154
[#1176]: https://github.com/cosmos/cosmjs/pull/1176
[#1224]: https://github.com/cosmos/cosmjs/pull/1224
[#1225]: https://github.com/cosmos/cosmjs/issues/1225
[#1250]: https://github.com/cosmos/cosmjs/issues/1250
[#1261]: https://github.com/cosmos/cosmjs/pull/1261

### Fixed

- @cosmjs/stargate: Fix valid values of `BondStatusString` for `validators`
  query ([#1170]).
- @cosmjs/tendermint-rpc: Fix decoding validator updates due to slashing
  ([#1177]).
- @cosmjs/math: Check for negative values in `Decimal.fromAtomics` ([#1188]).
- @cosmjs/tendermint-rpc: Fix `key` and `value` type in `RpcAbciQueryResponse`
  to also include the `null` option.
- @cosmjs/tendermint-rpc: Fix decoding events without attributes ([#1198]).
- @cosmjs/amino, @cosmjs/proto-signing: Support amounts larger than the uint64
  range in `parseCoins` ([#1268]).
- @cosmjs/cosmwasm-stargate: Accept non-ASCII inputs in query requests of
  `{CosmWasmClient,WasmExtension}.queryContractSmart` ([#1269]).

[#1170]: https://github.com/cosmos/cosmjs/issues/1170
[#1177]: https://github.com/cosmos/cosmjs/issues/1177
[#1188]: https://github.com/cosmos/cosmjs/pull/1188
[#1198]: https://github.com/cosmos/cosmjs/pull/1198
[#1268]: https://github.com/cosmos/cosmjs/issues/1268
[#1269]: https://github.com/cosmos/cosmjs/issues/1269

### Changed

- all: Upgrade cosmjs-types to 0.5 ([#1131]).
- all: Drop support for Node.js < 14.
- all: Use caret version for internal dependencies' version ranges ([#1254]).
- @cosmjs/stargate: Change `packetCommitment` parameter `sequence` type from
  `Long` to `number` ([#1168]).
- @cosmjs/tendermint-rpc: The type of `votingPower` fields was changed from
  `number` to `bigint` as those values can exceed the safe integer range
  ([#1133]).
- @cosmjs/stargate: Remove Cosmos SDK 0.42 support ([#1094]).
- @cosmjs/tendermint-rpc: Change spelling of field `codeSpace` to `codespace` in
  `TxData` and `BroadcastTxSyncResponse` ([#1234]).
- @cosmjs/stargate: `BankExtension.totalSupply` now takes a pagination key
  argument and returns the full `QueryTotalSupplyResponse` including the next
  pagination key ([#1095]).
- @cosmjs/proto-signing: `makeAuthInfoBytes` now expects a fee granter and fee
  payer argument in position 4 and 5.
- @cosmjs/stargate: Rename exported function `createFreegrantAminoConverters` to
  `createFeegrantAminoConverters` due to a typo ([#1261).

[#1131]: https://github.com/cosmos/cosmjs/pull/1131
[#1168]: https://github.com/cosmos/cosmjs/pull/1168
[#1133]: https://github.com/cosmos/cosmjs/issues/1133
[#1094]: https://github.com/cosmos/cosmjs/issues/1094
[#1234]: https://github.com/cosmos/cosmjs/issues/1234
[#1095]: https://github.com/cosmos/cosmjs/issues/1095
[#1254]: https://github.com/cosmos/cosmjs/issues/1254
[#1261]: https://github.com/cosmos/cosmjs/pull/1261

## [0.28.11] - 2022-07-13

### Fixed

- @cosmjs/faucet: Fix cooldown value from 86 seconds to 24 hours.

## [0.28.10] - 2022-06-29

### Fixed

- @cosmjs/tendermint-rpc: Fix decoding events without attributes ([#1198]).

[#1198]: https://github.com/cosmos/cosmjs/pull/1198

## [0.28.9] - 2022-06-21

This version replaces the 0.28.8 release which was erroneously tagged as 0.26.8
and released to npm under that wrong version. In order to avoid further
confusion we give up the .8 patch version. Users should install `^0.28.9` for
all `@cosmjs/*` packages to be safe. Users of `^0.26` should upgrade to a more
recent minor version if they run into trouble.

## [0.28.8] - 2022-06-21

- @cosmjs/tendermint-rpc: Fix decoding validator updates due to slashing
  ([#1177]).

[#1177]: https://github.com/cosmos/cosmjs/issues/1177

## [0.28.7] - 2022-06-14

### Fixed

- @cosmjs/stargate: Fix valid values of `BondStatusString` for `validators`
  query ([#1170]).

[#1170]: https://github.com/cosmos/cosmjs/issues/1170

### Changed

- @cosmjs/proto-signing, @cosmjs/cosmwasm-stargate: Turn `protobufjs` into a
  devDependency ([#1166]).

[#1166]: https://github.com/cosmos/cosmjs/pull/1166

## [0.28.6] - 2022-06-08

## [0.28.5] - 2022-06-08

### Added

- @cosmjs/math: Add `Decimal.floor` and `Decimal.ceil`.
- @cosmjs/tendermint-rpc: Add `num_unconfirmed_txs` endpoint. ([#1150])

[#1150]: https://github.com/cosmos/cosmjs/pull/1150

### Changed

- @cosmjs/stargate: Let `calculateFee` handle fee amounts that exceed the safe
  integer range.
- @cosmjs/cosmwasm-stargate, @cosmjs/stargate, @cosmjs/proto-signing: Upgrade
  protobufjs to 6.11.

### Fixed

- @cosmjs/tendermint-rpc: Fix block results validator update decoder. ([#1151])

[#1151]: https://github.com/cosmos/cosmjs/issues/1151

## [0.28.4] - 2022-04-15

### Added

- @cosmjs/math: Add `Decimal.zero` and `Decimal.one` ([#1110]).
- @cosmjs/amino: Add `addCoins` ([#1116])
- @cosmjs/stargate: Add `StargateClient.getBalanceStaked()` to query the sum of
  all staked balance. ([#1116])

### Changed

- @cosmjs/faucet: Docker build image is 90 % smaller now (from 500 MB to 50 MB)
  due to build system optimizations ([#1120], [#1121]).
- @cosmjs/cosmwasm-stargate: `CosmWasmClient.connect` and
  `SigningCosmWasmClient.connectWithSigner` now accept custom HTTP headers
  ([#1007])
- @cosmjs/stargate: `StargateClient.connect` and
  `SigningStargateClient.connectWithSigner` now accept custom HTTP headers
  ([#1007])
- @cosmjs/tendermint-rpc: `Tendermint34Client.connect` now accepts custom HTTP
  headers ([#1007]).

[#1007]: https://github.com/cosmos/cosmjs/issues/1007
[#1110]: https://github.com/cosmos/cosmjs/issues/1110
[#1120]: https://github.com/cosmos/cosmjs/pull/1120
[#1121]: https://github.com/cosmos/cosmjs/pull/1121
[#1116]: https://github.com/cosmos/cosmjs/issues/1116

## [0.28.3] - 2022-04-11

### Added

- @cosmjs/encoding: Add missing export: `normalizeBech32`.

## [0.28.2] - 2022-04-07

### Added

- @cosmjs/encoding: Create `normalizeBech32`.
- @cosmjs/stargate: Added support for `MsgCreateVestingAccount` ([#1074]).
  Please note that Amino JSON signing is currently not available for this type
  ([#1115]).

[#1074]: https://github.com/cosmos/cosmjs/issues/1074
[#1115]: https://github.com/cosmos/cosmjs/issues/1115

## [0.28.1] - 2022-03-30

### Added

- @cosmjs/stargate: Added the ability to specify a custom account parser for
  `StargateClient`

### Fixed

- @cosmjs/proto-signing: Add missing runtime dependencies @cosmjs/encoding and
  @cosmjs/utils.
- @cosmjs/tendermint-rpc: Add missing runtime dependency @cosmjs/utils.

## [0.28.0] - 2022-03-17

### Changed

- all: The TypeScript compilation target is now ES2018.
- @cosmjs/crypto: Add `Secp256k1.uncompressPubkey`.
- @cosmjs/crypto: Replace hashing implementations with @noble/hashes ([#960]).
- @cosmjs/faucet: Set default value of `FAUCET_GAS_LIMIT` to 100_000 to better
  support Cosmos SDK 0.45 chains.
- @cosmjs/stargate: The `AminoTypes` now always requires an argument of type
  `AminoTypesOptions`. This is an object with a required `prefix` field. Before
  the prefix defaulted to "cosmos" but this is almost never the right choice for
  CosmJS users that need to add Amino types manually. ([#989])
- @cosmjs/cosmwasm-stargate: `height`, `gasWanted` and `gasUsed` have been added
  to all result types of `SigningCosmWasmClient`
- @cosmjs/stargate: `MsgSend` and `Coin` are now parts of
  `defaultRegistryTypes`. ([#994])
- @cosmjs/proto-signing: `Registry`'s constructor can now override default
  types. ([#994])
- @cosmjs/tendermint-rpc: The property `evidence` in the interface `Block` is
  now non-optional. ([#1011])
- @cosmjs/stargate: Added the following message types to stargate's
  `defaultRegistryTypes`: ([#1026])
  - cosmos.authz.v1beta1.MsgGrant
  - cosmos.authz.v1beta1.MsgExec
  - cosmos.authz.v1beta1.MsgRevoke
  - cosmos.feegrant.v1beta1.MsgGrantAllowance
  - cosmos.feegrant.v1beta1.MsgRevokeAllowance
- @cosmjs/stargate: In `AminoTypes` the uniqueness of the Amino type identifier
  is checked in `fromAmino` now instead of the constructor. This only affects
  you if multiple different protobuf type URLs map to the same Amino type
  identifier which should not be the case anyways.
- @cosmjs/stargate: Added support for slashing queries ([#927])
- @cosmjs/ledger-amino: Renamed `LaunchpadLedger` to `LedgerConnector` ([#955])
- @cosmjs/encoding: Created `toBech32()` and `fromBech32()`. Class Bech32 is now
  deprecated and should not longer be used. ([#1053])
- @cosmjs/crypto: Use a custom BIP-39 implementation to reduce external
  dependencies. This should also reduce the bundle size as only the English
  wordlist is shipped. ([#966])
- @cosmjs/cli: Rename binary `cosmwasm-cli` to `cosmjs-cli` ([#1033]).
- @cosmjs/stargate: Added Authz queries. ([#1080]).
- @cosmjs/stargate & @cosmjs/cosmwasm-stargate: Removed default types from
  AminoTypes. ([#1079])
- @cosmjs/cosmwasm-stargate: getCodes() automatically loops through all
  pagination pages now. ([#1077])
- @cosmjs/stargate & @cosmjs/cosmwasm-stargate: Timeout Errors shows more
  relevant information about the timeout. ([#1066])

[#927]: https://github.com/cosmos/cosmjs/issues/927
[#955]: https://github.com/cosmos/cosmjs/issues/955
[#960]: https://github.com/cosmos/cosmjs/pull/960
[#966]: https://github.com/cosmos/cosmjs/pull/966
[#989]: https://github.com/cosmos/cosmjs/issues/989
[#994]: https://github.com/cosmos/cosmjs/issues/994
[#1011]: https://github.com/cosmos/cosmjs/issues/1011
[#1026]: https://github.com/cosmos/cosmjs/issues/1026
[#1033]: https://github.com/cosmos/cosmjs/issues/1033
[#1053]: https://github.com/cosmos/cosmjs/issues/1053
[#1066]: https://github.com/cosmos/cosmjs/issues/1066
[#1077]: https://github.com/cosmos/cosmjs/issues/1077
[#1078]: https://github.com/cosmos/cosmjs/issues/1078
[#1079]: https://github.com/cosmos/cosmjs/issues/1079
[#1080]: https://github.com/cosmos/cosmjs/issues/1080

### Removed

- @cosmjs/crypto: Remove the SHA1 implementation (`Sha1` and `sha1`) as it is
  not used in the Cosmos tech stack and not implemented in the hashing lib we
  want to migrate to ([#1003]). Also it has known weaknesses.
- @cosmjs/launchpad: Package was removed as no support for Cosmos SDK 0.37-0.39
  is needed anymore ([#947]).

[#947]: https://github.com/cosmos/cosmjs/issues/947
[#1003]: https://github.com/cosmos/cosmjs/issues/1003

## [0.27.1] - 2022-01-26

### Added

- @cosmjs/cosmwasm-stargate: Add `fromBinary`/`toBinary` to convert between
  JavaScript objects and the JSON representation of `cosmwasm_std::Binary`
  (base64).
- @cosmjs/cosmwasm-stargate: Export `WasmExtension` and `setupWasmExtension`.
- @cosmjs/ledger-amino: Added `LedgerSigner.showAddress` and
  `LaunchpadLedger.showAddress` to show the user's address in the Ledger screen.

### Changed

- @cosmjs/stargate: The error messages for missing types in `AminoTypes` now
  contain the type that was searched for ([#990]).
- @cosmjs/tendermint-rpc: Change the `Evidence` type to `any` and avoid decoding
  it. The structure we had before was outdated and trying to decode it led to
  exceptions at runtime when a block with actual values was encountered.
  ([#980])

[#990]: https://github.com/cosmos/cosmjs/pull/990
[#980]: https://github.com/cosmos/cosmjs/issues/980

## [0.27.0] - 2022-01-10

### Added

- @cosmjs/tendermint-rpc: Add `hash` field to `BroadcastTxAsyncResponse`
  ([#938]).
- @cosmjs/stargate: Add `denomMetadata` and `denomsMetadata` to `BankExtension`
  ([#932]).
- @cosmjs/stargate: Merge `DeliverTxFailure` and `DeliverTxSuccess` into a
  single `DeliverTxResponse` ([#878], [#949]). Add `assertIsDeliverTxFailure`.
- @cosmjs/stargate: Created initial `MintExtension`.
- @cosmjs/stargate: Created `types.Dec` decoder function
  `decodeCosmosSdkDecFromProto`.
- @cosmjs/amino: Added `StdTx`, `isStdTx` and `makeStdTx` and removed them from
  @cosmjs/launchpad. They are re-exported in @cosmjs/launchpad for backwards
  compatibility.
- @cosmjs/stargate: Add `GasPrice.toString`.
- @cosmjs/faucet: Added a new functionality to faucet: Each address is only
  allowed to get credits once every 24h to prevent draining. ([#962]))

[#962]: https://github.com/cosmos/cosmjs/issues/962
[#938]: https://github.com/cosmos/cosmjs/issues/938
[#932]: https://github.com/cosmos/cosmjs/issues/932
[#878]: https://github.com/cosmos/cosmjs/issues/878
[#949]: https://github.com/cosmos/cosmjs/issues/949

### Fixed

- @cosmjs/tendermint-rpc: Add missing `BlockSearchResponse` case to `Response`.

### Changed

- @cosmjs/stargate: Remove verified queries from `AuthExtension` and
  `BankExtension` as well as `StargateClient.getAccountVerified` because the
  storage layout is not stable across multiple Cosmos SDK releases. Verified
  queries remain available in the `IbcExtension` because for IBC the storage
  layout is standardized. Such queries can still be implemented in CosmJS caller
  code that only needs to support one backend. ([#865])
- @cosmjs/tendermint-rpc: Remove default URL from `HttpClient` and
  `WebsocketClient` constructors ([#897]).
- all: Upgrade cosmjs-types to 0.4. This includes the types of the Cosmos SDK
  0.44 modules x/authz and x/feegrant. It causes a few breaking changes by
  adding fields to interfaces as well as changing `Date` to a `Timestamp`
  object. ([#928])
- @cosmjs/stargate and @cosmjs/cosmwasm-stargate: Add simulation support
  ([#931]).
- @cosmjs/cosmwasm-stargate: Rename `BroadcastTx{Success,Failure}` to
  `DeliverTx{Success,Failure}`, `BroadcastTxResponse` to `DeliverTxResponse`,
  `isBroadcastTx{Success,Failure}` to `isDeliverTx{Success,Failure}` and
  `assertIsBroadcastTxSuccess` to `assertIsDeliverTxSuccess`. ([#946])
- @cosmjs/tendermint-rpc: Remove `Tendermint33Client` and related symbols.
- @cosmjs/cosmwasm-stargate: Add support for wasmd 0.21. This changes the AMINO
  JSON representation of `Msg{Execute,Instantiate,Migrate}Contract.msg` from
  base64 strings to JSON objects. ([#948])
- @cosmjs/cli: Replace `colors` dependency with `chalk` (see
  https://snyk.io/blog/open-source-npm-packages-colors-faker/)

[#865]: https://github.com/cosmos/cosmjs/issues/865
[#897]: https://github.com/cosmos/cosmjs/issues/897
[#928]: https://github.com/cosmos/cosmjs/issues/928
[#931]: https://github.com/cosmos/cosmjs/pull/931
[#709]: https://github.com/cosmos/cosmjs/issues/709
[#946]: https://github.com/cosmos/cosmjs/pull/946
[#948]: https://github.com/cosmos/cosmjs/pull/948

## [0.26.6] - 2022-01-10

### Changed

- @cosmjs/cli: Replace `colors` dependency with `chalk` (see
  https://snyk.io/blog/open-source-npm-packages-colors-faker/)

## [0.26.5] - 2021-11-20

### Added

- @cosmjs/amino: The `coin` and `coins` helpers now support both `number` and
  `string` as input types for the amount. This is useful if your values exceed
  the safe integer range.

### Fixed

- @cosmjs/tendermint-rpc: Fix undefined `this` in `decodeBroadcastTxAsync` and
  `broadcastTxAsync` ([#937]).

[#937]: https://github.com/cosmos/cosmjs/pull/937

## [0.26.4] - 2021-10-28

### Fixed

- @cosmjs/cosmwasm-stargate: Fix response error handling for smart queries.

## [0.26.3] - 2021-10-25

### Added

- @cosmjs/ledger-amino: Add support for using forks of the Cosmos Ledger app by
  adding the fields `LaunchpadLedgerOptions.ledgerAppName` and
  `.minLedgerAppVersion`.

### Deprecated

- @cosmjs/stargate: The verified queries from `AuthExtension` and
  `BankExtension` as well as `StargateClient.getAccountVerified` are deprecated
  and will be removed in 0.27 ([#910]).

[#910]: https://github.com/cosmos/cosmjs/pull/910

## [0.26.2] - 2021-10-12

### Fixed

- @cosmjs/stargate: remove extra space in messageTimeout registry.
- @cosmjs/cosmwasm-stargate: Fix Amino JSON representation of
  `MsgInstantiateContract`, `MsgMigrateContract` and `MsgExecuteContract` to
  match the wasmd expectation. This was broken since the wasmd upgrade to
  Stargate such that no Ledger signing was possible for those message types in
  the meantime.

## [0.26.1] - 2021-09-30

### Added

- @cosmjs/amino: `decodeBech32Pubkey` and `decodeAminoPubkey` now support
  decoding multisig public keys ([#882]).

### Fixed

- @cosmjs/stargate: Add missing pagination key arguments to query types in
  `GovExtension`.

[#882]: https://github.com/cosmos/cosmjs/issues/882

## [0.26.0] - 2021-08-24

### Added

- @cosmjs/tendermint-rpc: `Tendermint34Client.blockSearch` and
  `Tendermint34Client.blockSearchAll` were added to allow searching blocks in
  Tendermint 0.34.9+ backends.
- @cosmjs/tendermint-rpc: `Tendermint33Client` has been added to provide support
  for Tendermint v0.33.
- @cosmjs/tendermint-rpc: Exports relating to `Tendermint33Client` are now
  available under `tendermint33`.
- @cosmjs/proto-signing and @cosmjs/stargate: Create a Stargate-ready
  `parseCoins` that replaces the `parseCoins` re-export from `@cosmjs/amino`.
- @cosmjs/cosmwasm-stargate: Export `isValidBuilder`, which is a clone of
  `isValidBuilder` from @cosmjs/cosmwasm-launchpad.
- @cosmjs/cosmwasm-stargate: Copy symbols `Code`, `CodeDetails`, `Contract`,
  `ContractCodeHistoryEntry` and `JsonObject` from @cosmjs/cosmwasm-launchpad
  and remove dependency on @cosmjs/cosmwasm-launchpad.
- @cosmjs/faucet: Add new configuration variable `FAUCET_PATH_PATTERN` to
  configure the HD path of the faucet accounts ([#832]).
- @cosmjs/cosmwasm-stargate: Add field `ibcPortId` to `Contract` ([#836]).
- @cosmjs/stargate: Add `GovExtension` for query client.
- @cosmjs/stargate: Add support for `MsgDeposit`, `MsgSubmitProposal` and
  `MsgVote`.

[#832]: https://github.com/cosmos/cosmjs/issues/832
[#836]: https://github.com/cosmos/cosmjs/issues/836

### Changed

- @cosmjs/cosmwasm-launchpad: The `transferAmount` property on
  `InstantiateOptions` (accepted as a parameter to
  `SigningCosmWasmClient.instantiate`) has been renamed to `funds`.
- @cosmjs/cosmwasm-stargate: The `transferAmount` property on
  `InstantiateOptions` (accepted as a parameter to
  `SigningCosmWasmClient.instantiate`) has been renamed to `funds`.
- @cosmjs/cosmwasm-stargate: Default fee/gas values have been removed. Fees now
  need to be calculated and passed to `SigningCosmWasmClient` when calling any
  methods which submit transactions to the blockchain.
- @cosmjs/stargate: Default fee/gas values have been removed. Fees now need to
  be calculated and passed to `SigningStargateClient` when calling any methods
  which submit transactions to the blockchain.
- @cosmjs/tendermint-rpc: Make `tendermint34.Header.lastBlockId` and
  `tendermint34.Block.lastCommit` optional to better handle the case of height 1
  where there is no previous block.
- @cosmjs/proto-signing: `makeAuthInfoBytes` now takes an array of pubkey
  sequence pairs in order to support different sequences for different signers.
- @cosmjs/cosmwasm-stargate: Upgraded client to support wasmd 0.18 backends.
  Other backends are not supported anymore. Update proto types from
  `cosmwasm.wasm.v1beta1.*` to `cosmwasm.wasm.v1.*`. `MsgStoreCode.source` and
  `MsgStoreCode.builder` were removed; `MsgInstantiateContract.initMsg` and
  `MsgMigrateContract.migrateMsg` were renamed to `msg`; `Code.{source,builder}`
  and `CodeDetails.{source,builder}` were removed; `isValidBuilder` was removed;
  `UploadMeta` and the `meta` from `SigningCosmWasmClient.upload` were removed.
  ([#863])

[#863]: https://github.com/cosmos/cosmjs/pull/863

### Removed

- Node.js v10 is no longer supported. Please use v12 or later.
- @cosmjs/cosmwasm-stargate: Remove `CosmWasmFeeTable` type and
  `defaultGasLimits` object.
- @cosmjs/stargate: Remove types, objects and functions to do with default fees:
  `CosmosFeeTable`, `FeeTable`, `GasLimits`, `defaultGasLimits`,
  `defaultGasPrice` and `buildFeeTable`.
- @cosmjs/tendermint-rpc: `Client` has been removed. Please use
  `Tendermint33Client` or `Tendermint34Client`, depending on your needs.
- @cosmjs/cosmwasm: Package removed ([#786]).
- @cosmjs/cosmwasm-launchpad: Package removed ([#786]).

[#786]: https://github.com/cosmos/cosmjs/issues/786

### Fixed

- @cosmjs/socket: Upgrade dependency "ws" to version 7 to avoid potential
  security problems.

## [0.25.6] - 2021-07-26

### Fixed

- @cosmjs/stargate: Fix types `AminoMsgTransfer` and `AminoHeight` as well as
  the encoding of `MsgTransfer` for Amino signing.

## [0.25.5] - 2021-06-23

### Added

- @cosmjs/tendermint-rpc: `Tendermint34Client.blockSearch` and
  `Tendermint34Client.blockSearchAll` were added to allow searching blocks in
  Tendermint 0.34.9+ backends. This is a backport of [#815]. Note: Decoding
  blocks of height 1 is unsupported. This is fixed in [#815] and will be
  released as part of CosmJS 0.26.

[#815]: https://github.com/cosmos/cosmjs/pull/815

## [0.25.4] - 2021-05-31

### Fixed

- @cosmjs/socket: Upgrade dependency "ws" to version 7 to avoid potential
  security problems.

## [0.25.3] - 2021-05-18

### Fixed

- @cosmjs/cosmwasm-stargate, @cosmjs/stargate: Fix error propagation in
  `CosmWasmClient.broadcastTx` and `StargateClient.broadcastTx` ([#800]). This
  bug was introduced with the switch from broadcast mode "commit" to "sync" in
  version 0.25.0.
- @cosmjs/launchpad, @cosmjs/stargate: Avoid the use of named capture groups in
  `GasPrice.fromString` to restore ES2017 compatibility and make the library
  work with Hermes ([#801]; thanks [@AlexBHarley]).
- @cosmjs/launchpad: Adapt `GasPrice.fromString` denom pattern to Cosmos SDK
  0.39 rules: reduce denom length to 16 and allow digits in denom.
- @cosmjs/stargate: Adapt `GasPrice.fromString` denom pattern to Cosmos SDK 0.42
  rules: allow lengths up to 128, allow upper case letters and digits.

[#800]: https://github.com/cosmos/cosmjs/issues/800
[#801]: https://github.com/cosmos/cosmjs/issues/801
[@alexbharley]: https://github.com/AlexBHarley

## [0.25.2] - 2021-05-11

### Added

- @cosmjs/cosmwasm-stargate: Add `broadcastTimeoutMs` and
  `broadcastPollIntervalMs` options added to `SigningCosmWasmClientOptions`.
- @cosmjs/proto-signing: Add `serialize` and `serializeWithEncryptionKey`
  methods to `DirectSecp256k1HdWallet`. Also add `deserialize` and
  `deserializeWithEncryptionKey` static methods.
- @cosmjs/proto-signing: Export `extractKdfConfiguration` and `executeKdf`
  helper functions and `KdfConfiguration` type.
- @cosmjs/proto-signing: Export `makeCosmoshubPath` helper.
- @cosmjs/stargate: Export `makeCosmoshubPath` helper.
- @cosmjs/stargate: Add `broadcastTimeoutMs` and `broadcastPollIntervalMs`
  options added to `SigningStargateClientOptions`.

## [0.25.1] - 2021-05-06

### Added

- @cosmjs/cosmwasm-stargate: Export types `Code`, `CodeDetails`, `Contract`,
  `ContractCodeHistoryEntry` and `JsonObject` which are response types of
  `CosmWasmClient` methods. Export types `ChangeAdminResult`, `ExecuteResult`,
  `InstantiateOptions`, `InstantiateResult`, `MigrateResult`, `UploadMeta` and
  `UploadResult` which are argument or response types of `SigningCosmWasmClient`
  methods.

### Fixed

- @cosmjs/cosmwasm-stargate: Use `CosmWasmFeeTable` instead of `CosmosFeeTable`
  in `SigningCosmWasmClientOptions`; export type `CosmWasmFeeTable`.
- @cosmjs/amino, @cosmjs/cli, @cosmjs/ledger-amino, @cosmjs/proto-signing: Fix
  runtime error caused by passing explicitly undefined options.

## [0.25.0] - 2021-05-05

### Added

- @cosmjs/cosmwasm-launchpad: Expose `SigningCosmWasmClient.fees`.
- @cosmjs/cosmwasm-stargate: Expose `SigningCosmWasmClient.fees` and
  `SigningCosmWasmClient.registry`.
- @cosmjs/launchpad: Expose `SigningCosmosClient.fees`.
- @cosmjs/stargate: Expose `SigningStargateClient.fees` and
  `SigningStargateClient.registry`.
- @cosmjs/stargate: Add support for different account types in `accountFromAny`
  and `StargateClient`. Added `ModuleAccount` and vesting accounts
  `BaseVestingAccount`, `ContinuousVestingAccount`, `DelayedVestingAccount` and
  `PeriodicVestingAccount`.
- @cosmjs/stargate: Add codecs for IBC channel tx, client query/tx, and
  connection tx, as well as Tendermint.
- @cosmjs/stargate: Add support for IBC message types in
  `SigningStargateClient`.
- @cosmjs/stargate: Added new `logs` export with all the functionality from
  @cosmjs/launchpad.
- @cosmjs/stargate: Added new `Coin`, `coin`, `coins` and `parseCoins` exports
  which have the same functionality as already existed in @cosmjs/launchpad.
- @cosmjs/amino: New package created that contains the shared amino signing
  functionality for @cosmjs/launchpad and @cosmjs/stargate.
- @cosmjs/amino: Split public key interfaces into `Pubkey`, `SinglePubkey` and
  `Secp256k1Pubkey` where `Pubkey` is a generalization of the old `PubKey` that
  supported nested pubkeys for multisig. `SinglePubkey` is the old `PubKey` in
  which the `value` is a base64 encoded string. And `Secp256k1Pubkey` is a
  single secp256k1 pubkey.
- @cosmjs/utils: The new `arrayContentStartsWith` works similar to
  `arrayContentEquals` but only checks the start of an array.
- @cosmjs/proto-signing: Added new `Coin`, `coin`, `coins` and `parseCoins`
  exports which have the same functionality as already existed in
  @cosmjs/launchpad.
- @cosmjs/stargate: Add `SigningStargateClient.sign`, which allows you to create
  signed transactions without broadcasting them directly. The new type
  `SignerData` can be passed into `.sign` to skip querying account number,
  sequence and chain ID
- @cosmjs/cosmwasm-stargate: Add `SigningCosmWasmClient.sign`, which allows you
  to create signed transactions without broadcasting them directly. The new type
  `SignerData` from @cosmjs/stargate can be passed into `.sign` to skip querying
  account number, sequence and chain ID.
- @cosmjs/stargate: Add constructor `SigningStargateClient.offline` which does
  not connect to Tendermint. This allows offline signing.
- @cosmjs/stargate: Add `makeMultisignedTx` which allows you to assemble a
  transaction signed by a multisig account.
- @cosmjs/stargate: Add `delegateTokens`, `undelegateTokens` and
  `withdrawRewards` methods to `SigningStargateClient`.
- @cosmjs/stargate: Export `defaultGasLimits` and `defaultGasPrice`.
- @cosmjs/cosmwasm-stargate: Export `defaultGasLimits`.
- @cosmjs/stargate: `SigningStargateClient` constructor is now `protected`.
- @cosmjs/cosmwasm-stargate: `SigningCosmWasmClient` constructor is now
  `protected`.
- @cosmjs/cosmwasm-stargate: Add `SigningCosmWasmClient.offline` static method
  for constructing offline clients without a Tendermint client.
- @cosmjs/stargate: Add `SigningStargateClient.sendIbcTokens` method.
- @cosmjs/amino: Export `Secp256k1HdWalletOptions` interface.
- @cosmjs/amino: Add `bip39Password` option to `Secp256k1HdWallet` options.
- @cosmjs/proto-signing: Export `DirectSecp256k1HdWalletOptions` interface.
- @cosmjs/proto-signing: Add `bip39Password` option to `DirectSecp256k1HdWallet`
  options.
- @cosmjs/amino: Add `rawEd25519PubkeyToRawAddress` helper function.
- @cosmjs/tendermint-rpc: Add `pubkeyToAddress`, `pubkeyToRawAddress`,
  `rawEd25519PubkeyToRawAddress`, and `rawSecp256k1PubkeyToRawAddress` helper
  functions.
- @cosmjs/stargate: `StargateClient.broadcastTx` and `.getTx` results now
  include `gasUsed` and `gasWanted` properties.
- @cosmjs/cosmwasm-stargate: `CosmWasmClient.broadcastTx` and `.getTx` results
  now include `gasUsed` and `gasWanted` properties.
- @cosmjs/proto-signing: Export `DecodeObject` and `TxBodyEncodeObject`
  interfaces as well as `isTxBodyEncodeObject` helper function.
- @cosmjs/stargate: Add `MsgDelegateEncodeObject`, `MsgSendEncodeObject`,
  `MsgTransferEncodeObject`, `MsgUndelegateEncodeObject` and
  `MsgWithdrawDelegatorRewardEncodeObject` interfaces as well as
  `isMsgDelegateEncodeObject` etc helpers.
- @cosmjs/cosmwasm-stargate: Add `MsgClearAdminEncodeObject`,
  `MsgExecuteContractEncodeObject`, `MsgInstantiateContractEncodeObject`,
  `MsgMigrateContractEncodeObject`, `MsgStoreCodeEncodeObject` and
  `MsgUpdateAdminEncodeObject` interfaces as well as
  `isMsgClearAdminEncodeObject` etc helpers.
- @cosmjs/stargate: Add transfer queries codec, as well as transfer query
  methods to IBC query extension.
- @cosmjs/tendermint-rpc: Export `ValidatorSecp256k1Pubkey` interface.
- @cosmjs/proto-signing: Add transaction decoder `decodeTxRaw` for decoding
  transaction bytes returned by Tendermint (e.g. in `IndexedTx.tx`).

### Changed

- @cosmjs/cosmwasm-stargate: Codec adapted to support wasmd 0.16. Older versions
  of wasmd are not supported anymore.
- @cosmjs/stargate: Let `AuthExtension.account` and
  `AuthExtension.unverified.account` return an account of type `Any`. This makes
  the caller responsible for decoding the type.
- @cosmjs/stargate: Remove `accountFromProto` in favour of `accountFromAny`.
- @cosmjs/stargate: Rename `Rpc` interface to `ProtobufRpcClient` and
  `createRpc` to `createProtobufRpcClient`.
- @cosmjs/stargate: Reorganize nesting structure of IBC query client and add
  support for more methods.
- @cosmjs/tendermint-rpc: The fields `CommitSignature.validatorAddress`,
  `.timestamp` and `.signature` are now optional. They are unset when
  `blockIdFlag` is `BlockIdFlag.Absent`. The decoding into `CommitSignature` is
  only updated for the class `Tendermint34Client`, not for `Client`. Please
  migrate to the former.
- @cosmjs/launchpad: `rawSecp256k1PubkeyToAddress` was removed. Instead use
  `Bech32.encode(prefix, rawSecp256k1PubkeyToRawAddress(pubkeyRaw))` with
  `rawSecp256k1PubkeyToRawAddress` from @cosmjs/amino.
- @cosmjs/stargate: `parseRawLog` is now nested under the `logs` export.
- @cosmjs/stargate: Query extensions now have unverified queries at the root and
  verified queries nested under `.verified`.
- @cosmjs/cosmwasm-stargate: `wasm` extension now has unverified queries at the
  root.
- @cosmjs/stargate: `StargateClient.getAccount` now uses an unverified query and
  `StargateClient.getAccountUnverified` has been removed.
  `StargateClient.getAccountVerified` has been added, which performs a verified
  query.
- @cosmjs/cosmwasm-stargate: `CosmWasmClient.getAccount` now uses an unverified
  query and `CosmWasmClient.getAccountUnverified` has been removed.
  `CosmWasmClient.getAccountVerified` has been added, which performs a verified
  query.
- @cosmjs/stargate: `StargateClient.getSequence` now rejects if the account is
  not found, instead of returning null.
- @cosmjs/stargate: `StargateClient.getBalance` now returns a 0 balance instead
  of null.
- @cosmjs/stargate: `StargateClient.getAllBalancesUnverified` has been renamed
  `.getAllBalances`.
- @cosmjs/cosmwasm-stargate: `CosmWasmClient.getSequence` now rejects if the
  account is not found, instead of returning null.
- @cosmjs/cosmwasm-stargate: `CosmWasmClient.getBalance` now returns a 0 balance
  instead of null.
- @cosmjs/amino: Options for `Secp256k1HdWallet.fromMnemonic` are now passed via
  a `Secp256k1HdWalletOptions` object.
- @cosmjs/proto-signing: Options for `DirectSecp256k1HdWallet.fromMnemonic` are
  now passed via a `DirectSecp256k1HdWalletOptions` object.
- @cosmjs/stargate: `StargateClient.broadcastTx` now uses sync mode and then
  polls for the transaction before resolving. The timeout and poll interval can
  be configured.
- @cosmjs/cosmwasm-stargate: `CosmWasmClient.broadcastTx` now uses sync mode and
  then polls for the transaction before resolving. The timeout and poll interval
  can be configured.
- @cosmjs/tendermint-rpc: Tendermint v34 `TxData` type now includes `codeSpace`,
  `gasWanted`, and `gasUsed` properties.
- @cosmjs/amino: `Secp256k1HdWallet.fromMnemonic` now accepts a
  `Secp256k1HdWalletOptions` argument which includes an array of `hdPaths`
  instead of a single `hdPath`. `Secp256k1HdWallet.generate` now also accepts
  options via this interface. This adds support for multiple accounts from the
  same mnemonic to `Secp256k1HdWallet`.
- @cosmjs/proto-signing: `DirectSecp256k1HdWallet.fromMnemonic` now accepts a
  `DirectSecp256k1HdWalletOptions` argument which includes an array of `hdPaths`
  instead of a single `hdPath`. `DirectSecp256k1HdWallet.generate` now also
  accepts options via this interface. This adds support for multiple accounts
  from the same mnemonic to `DirectSecp256k1HdWallet`.
- @cosmjs/tendermint-rpc: `ValidatorPubkey` is now a union of
  `ValidatorEd25519Pubkey` and the newly exported `ValidatorSecp256k1Pubkey`
  interface.
- @cosmjs/tendermint-rpc: `decodePubkey` now supports secp256k1 public keys.

### Deprecated

- @cosmjs/tendermint-rpc: `Client` has been deprecated. Launchpad applications
  do not need a Tendermint RPC client and Stargate applications should use
  `Tendermint34Client`.

### Removed

- @cosmjs/stargate: `coinFromProto` helper has been removed as it is no longer
  needed after the `ts-proto` migration.

## [0.24.1] - 2021-03-12

CHANGELOG entries missing. Please see [the diff][0.24.1].

## [0.24.0] - 2021-03-11

- @cosmjs/cosmwasm: This package is now deprecated. The same functionality is
  now available in @cosmjs/cosmwasm-launchpad.
- @cosmjs/cosmwasm: `logs` is no longer exported. Use `logs` from
  @cosmjs/launchpad instead.
- @cosmjs/cosmwasm: Export `JsonObject`, `ChangeAdminResult` and `WasmData`
  types as well as `isValidBuilder` and `parseWasmData` functions.
- @cosmjs/cosmwasm: Add `CosmWasmClient.getTx` method for searching by ID and
  remove such functionality from `CosmWasmClient.searchTx`.
- @cosmjs/cosmwasm: Rename `SigningCosmWasmClient.senderAddress` to
  `.signerAddress`.
- @cosmjs/cosmwasm-stargate: Add new package for CosmWasm Stargate support.
- @cosmjs/crypto: Change `Secp256k1Keypair` from tagged type to simple
  interface.
- @cosmjs/launchpad: Add `Secp256k1Wallet` to manage a single raw secp256k1
  keypair.
- @cosmjs/launchpad: `OfflineSigner` type’s `sign` method renamed `signAmino`
  and `SignResponse` type renamed `AminoSignResponse`.
- @cosmjs/launchpad: `Secp256k1HdWallet.sign` method renamed `signAmino`.
- @cosmjs/launchpad: Add `CosmosClient.getTx` method for searching by ID and
  remove such functionality from `CosmosClient.searchTx`.
- @cosmjs/launchpad: Add `SigningCosmosClient.sign` method for signing without
  broadcasting.
- @cosmjs/launchpad: Add `SigningCosmosClient.appendSignature` method creating
  transactions with multiple signatures.
- @cosmjs/launchpad: Add support for undefined memo in `makeSignDoc`.
- @cosmjs/launchpad: Rename `SigningCosmosClient.senderAddress` to
  `.signerAddress`.
- @cosmjs/proto-signing: Add new package for handling transaction signing with
  protobuf encoding.
- @cosmjs/proto-signing: Expose `DirectSignResponse` interface.
- @cosmjs/stargate: Add new package for Cosmos SDK Stargate support.
- @cosmjs/tendermint-rpc: Make `Client.detectVersion` private and let it return
  a version instead of a client.
- @cosmjs/tendermint-rpc: Make the constructor of `Client` private. Add
  `Client.create` for creating a Tendermint client given an RPC client and an
  optional adaptor.
- @cosmjs/tendermint-rpc: Add an optional adaptor argument to `Client.connect`
  which allows skipping the auto-detection.
- @cosmjs/tendermint-rpc: Remove export `v0_33` in favour of `adaptor33` and
  `adaptor34`. Export the `Adaptor` type.
- @cosmjs/tendermint-rpc: Export `DateTime` class.
- @cosmjs/tendermint-rpc: Remove types `QueryString`, `Base64String`,
  `HexString`, `IntegerString` and `IpPortString`. Use `string` instead.
- @cosmjs/tendermint-rpc: Remove types `BlockHash`, `TxBytes` and `TxHash`. Use
  `Uint8Array` instead.

### Added

- @cosmjs/launchpad: Export distribution module msg types
  `MsgFundCommunityPool`, `MsgSetWithdrawAddress`, `MsgWithdrawDelegatorReward`,
  `MsgWithdrawValidatorCommission` and type checker helper functions.
- @cosmjs/utils: Added `assertDefinedAndNotNull`.
- @cosmjs/tendermint-rpc: The new `Tendermint34Client` is a copy of the old
  `Client` but without the automatic version detection. Its usage is encouraged
  over `Client` if you connect to a Tendermint 0.34 backend.

### Changed

- @cosmjs/encoding: Change return type of `fromRfc3339` from `ReadonlyDate` to
  `Date` as the caller becomes the owner of the object and can safely mutate it
  in any way.
- @cosmjs/launchpad-ledger: Renamed to @cosmjs/ledger-amino.
- @cosmjs/ledger-amino: `LedgerSigner.sign` method renamed `signAmino`.

### Deprecated

- @cosmjs/tendermint-rpc: Deprecate `DateTime` in favour of the free functions
  `fromRfc3339WithNanoseconds` and `toRfc3339WithNanoseconds`.

## 0.23.2 (2021-01-06)

### Security

- @cosmjs/cli: Update vulnerable axios dependency.
- @cosmjs/faucet-client: Update vulnerable axios dependency.
- @cosmjs/launchpad: Update vulnerable axios dependency.
- @cosmjs/tendermint-rpc: Update vulnerable axios dependency.

## 0.23.1 (2020-10-27)

- @cosmjs/crypto: Export new convenience functions `keccak256`, `ripemd160`,
  `sha1`, `sha256` and `sha512`.
- @cosmjs/faucet-client: Add new package which exports `FaucetClient` class.

## 0.23.0 (2020-10-09)

- @cosmjs/cli: Expose `HdPath` type.
- @cosmjs/cosmwasm: Rename `CosmWasmClient.postTx` method to `.broadcastTx`.
- @cosmjs/cosmwasm: Rename `FeeTable` type to `CosmWasmFeeTable`.
- @cosmjs/cosmwasm: `SigningCosmWasmClient` constructor now takes optional
  arguments `gasPrice` and `gasLimits` instead of `customFees` for easier
  customization.
- @cosmjs/cosmwasm: Rename `SigningCosmWasmClient.signAndPost` method to
  `.signAndBroadcast`.
- @cosmjs/cosmwasm: Use stricter type `Record<string, unknown>` for smart query,
  init, migrate and handle messages (in `WasmExtension.wasm.queryContractSmart`,
  `CosmWasmClient.queryContractSmart`, `SigningCosmWasmClient.instantiate`,
  `SigningCosmWasmClient.migrate`, `SigningCosmWasmClient.execute`).
- @cosmjs/crypto: Export new type alias `HdPath`.
- @cosmjs/crypto: Add `Secp256k1Signature.toFixedLength` method.
- @cosmjs/demo-staking: Remove package and supporting scripts.
- @cosmjs/encoding: Add `limit` parameter to `Bech32.encode` and `.decode`. The
  new default limit for decoding is infinity (was 90 before). Set it to 90 to
  create a strict decoder.
- @cosmjs/faucet: Environmental variable `FAUCET_FEE` renamed to
  `FAUCET_GAS_PRICE` and now only accepts one token. Environmental variable
  `FAUCET_GAS` renamed to `FAUCET_GAS_LIMIT`.
- @cosmjs/faucet: `/credit` API now expects `denom` (base token) instead of
  `ticker` (unit token). Environmental variables specifying credit amounts now
  need to use uppercase denom.
- @cosmjs/launchpad: Rename `FeeTable` type to `CosmosFeeTable` and export a new
  more generic type `FeeTable`.
- @cosmjs/launchpad: Add new class `GasPrice`, new helper type `GasLimits` and
  new helper function `buildFeeTable` for easier handling of gas prices and
  fees.
- @cosmjs/launchpad: Rename `CosmosClient.postTx` method to `.broadcastTx`.
- @cosmjs/launchpad: `SigningCosmosClient` constructor now takes optional
  arguments `gasPrice` and `gasLimits` instead of `customFees` for easier
  customization.
- @cosmjs/launchpad: Rename `SigningCosmosClient.signAndPost` method to
  `.signAndBroadcast`.
- @cosmjs/launchpad: Rename `PostTx`-related types to `BroadcastTxResult`,
  `BroadcastTxSuccess` and `BroadcastTxFailure` respectively, as well as helper
  functions `isBroadcastTxFailure`, `isBroadcastTxSuccess` and
  `assertIsBroadcastTxSuccess`.
- @cosmjs/launchpad: Export `isSearchByIdQuery`, `isSearchByHeightQuery`,
  `isSearchBySentFromOrToQuery` and `isSearchByTagsQuery`.
- @cosmjs/launchpad: Change type of `TxsResponse.logs` and
  `BroadcastTxsResponse.logs` to `unknown[]`.
- @cosmjs/launchpad: Export `StdSignDoc` and create helpers to make and
  serialize a `StdSignDoc`: `makeSignDoc` and `serializeSignDoc`.
- @cosmjs/launchpad: Let `OfflineSigner.sign` take an `StdSignDoc` instead of an
  encoded message and return a `SignResponse` that includes the document which
  was signed.
- @cosmjs/launchpad: Remove `PrehashType` and the prehash type argument in
  `OfflineSigner.sign` because the signer now needs to know how to serialize an
  `StdSignDoc`.
- @cosmjs/launchpad: Remove `makeSignBytes` in favour of `makeSignDoc` and
  `serializeSignDoc`.
- @cosmjs/launchpad: Create `WrappedTx`, `WrappedStdTx` and `isWrappedStdTx` to
  better represent the Amino tx interface. Deprecate `CosmosSdkTx`, which is an
  alias for `WrappedStdTx`.
- @cosmjs/launchpad: Add `makeStdTx` to create an `StdTx`.
- @cosmjs/launchpad: Rename `Secp256k1Wallet` to `Secp256k1HdWallet`. Later on,
  we'll use `Secp256k1Wallet` for single key wallets.
- @cosmjs/launchpad-ledger: Add package supporting Ledger device integration for
  Launchpad. Two new classes are provided: `LedgerSigner` (for most use cases)
  and `LaunchpadLedger` for more fine-grained access.
- @cosmjs/math: Add `.multiply` method to `Decimal` class.
- @cosmjs/math: Deprecate `Uint32.fromBigEndianBytes` in favour of
  `Uint32.fromBytes`, which supports both big and little endian.
- @cosmjs/math: Deprecate `Uint64.fromBytesBigEndian` in favour of
  `Uint64.fromBytes`, which supports both big and little endian.
- @cosmjs/math: Add `Uint32.fromString`.
- @cosmjs/tendermint-rpc: Make `BroadcastTxCommitResponse.height` non-optional.
- @cosmjs/tendermint-rpc: Make `TxProof.proof.leafHash` non-optional because it
  is always set.
- @cosmjs/tendermint-rpc: Change type of `GenesisResponse.appState` to
  `Record<string, unknown> | undefined`.
- @cosmjs/tendermint-rpc: Remove obsolete `TxData.tags` and make `TxData.events`
  non-optional. Rename `Tag` to `Attribute`.
- @cosmjs/tendermint-rpc: Remove obsolete `BlockResultsResponse.beginBlock` and
  `.beginBlock`. The new `.beginBlockEvents` and `.endBlockEvents` now parse the
  events correctly.
- @cosmjs/tendermint-rpc: Remove trivial helpers `getTxEventHeight`,
  `getHeaderEventHeight` and `getBlockEventHeight` because they don't do
  anything else than accessing an object member.
- @cosmjs/tendermint-rpc: Add support for connecting to Tendermint RPC 0.34.
- @cosmjs/tendermint-rpc: Make `TxEvent.index` optional and deprecate it because
  it is not set anymore in Tendermint 0.34.
- @cosmjs/utils: Add `assertDefined`.
- @cosmjs/faucet: Rename binary from `cosmwasm-faucet` to `cosmos-faucet`.

## 0.22.3 (2020-09-15)

- @cosmjs/math: Add `Decimal.minus`.

## 0.22.2 (2020-08-11)

- @cosmjs/faucet: Log errors for failed send transactions.
- @cosmjs/faucet: Add config variable `FAUCET_MEMO`.
- @cosmjs/faucet: Add config variables `FAUCET_FEE` and `FAUCET_GAS`.
- @cosmjs/launchpad: Add `parseCoins` helper.

## 0.22.1 (2020-08-11)

- @cosmjs/cli: Import `encodeAminoPubkey`, `encodeBech32Pubkey`,
  `decodeAminoPubkey` and `decodeBech32Pubkey` by default.
- @cosmjs/launchpad: Add ed25519 support to `encodeBech32Pubkey`.
- @cosmjs/launchpad: Add `encodeAminoPubkey` and `decodeAminoPubkey`.
- @cosmjs/utils: Add `arrayContentEquals`.
- @cosmjs/faucet: Add config variables `FAUCET_ADDRESS_PREFIX` and
  `FAUCET_TOKENS`.
- @cosmjs/faucet: Remove broken chain ID from `cosmwasm-faucet generate`.

## 0.22.0 (2020-08-03)

- @cosmjs/cli: Now supports HTTPs URLs for `--init` code sources.
- @cosmjs/cli: Now supports adding code directly via `--code`.
- @cosmjs/cosmwasm: Rename `CosmWasmClient.getNonce` method to `.getSequence`.
- @cosmjs/cosmwasm: Remove `RestClient` class in favour of new modular
  `LcdClient` class from @cosmjs/sdk38.
- @cosmjs/cosmwasm: Add `SigningCosmWasmClient.signAndPost` as a mid-level
  abstraction between `SigningCosmWasmClient.upload`/`.instantiate`/`.execute`
  and `.postTx`.
- @cosmjs/cosmwasm: Use `*PostTx*` types and helpers from @cosmjs/sdk38. Remove
  exported `PostTxResult`.
- @cosmjs/cosmwasm: `ContractDetails` was removed in favour of just `Contract`.
  The missing `init_msg` is now available via the contract's code history (see
  `getContractCodeHistory`).
- @cosmjs/cosmwasm: Remove `SigningCallback` in favour of the `OfflineSigner`
  interface.
- @cosmjs/sdk38: Rename `CosmosClient.getNonce` method to `.getSequence`.
- @cosmjs/sdk38: Remove `RestClient` class in favour of new modular `LcdClient`
  class.
- @cosmjs/sdk38: Remove `Pen` type in favour of `OfflineSigner` and remove
  `Secp256k1Pen` class in favour of `Secp256k1Wallet` which takes an
  `OfflineSigner` instead of a `SigningCallback`.
- @cosmjs/sdk38: Rename `CosmosSdkAccount` to `BaseAccount` and export the type.
- @cosmjs/sdk38: `BaseAccount` now uses `number | string` as the type for
  `account_number` and `sequence`. The new helpers `uint64ToNumber` and
  `uint64ToString` allow you to normalize the mixed input.
- @cosmjs/sdk38: `BaseAccount` now uses `string | PubKey | null` as the type for
  `public_key`. The new helper `normalizePubkey` allows you to normalize the
  mixed input.
- @cosmjs/math: Add missing integer check to `Uint64.fromNumber`. Before
  `Uint64.fromNumber(1.1)` produced some result.
- @cosmjs/sdk38: Add `SigningCosmosClient.signAndPost` as a mid-level
  abstraction between `SigningCosmosClient.sendTokens` and `.postTx`.
- @cosmjs/sdk38: Export `PostTxFailure`/`PostTxSuccess` and type checkers
  `isPostTxFailure`/`isPostTxSuccess`; export `assertIsPostTxSuccess`.
- @cosmjs/sdk38: `Secp256k1Wallet`s can now be generated randomly with
  `Secp256k1Wallet.generate(n)` where `n` is 12, 15, 18, 21 or 24 mnemonic
  words.
- @cosmjs/sdk38: The new `Secp256k1Wallet.serialize` and `.deserialize` allow
  encrypted serialization of the wallet.
- @cosmjs/sdk38: Remove the obsolete `upload`, `init`, `exec` properties from
  `FeeTable`. @cosmjs/cosmwasm has its own `FeeTable` with those properties.
- @cosmjs/sdk38: Rename package to @cosmjs/launchpad.

[unreleased]: https://github.com/cosmos/cosmjs/compare/v0.32.3...HEAD
[0.32.3]: https://github.com/cosmos/cosmjs/compare/v0.32.2...v0.32.3
[0.32.2]: https://github.com/cosmos/cosmjs/compare/v0.32.1...v0.32.2
[0.32.1]: https://github.com/cosmos/cosmjs/compare/v0.32.0...v0.32.1
[0.32.0]: https://github.com/cosmos/cosmjs/compare/v0.31.3...v0.32.0
[0.31.3]: https://github.com/cosmos/cosmjs/compare/v0.31.2...v0.31.3
[0.31.2]: https://github.com/cosmos/cosmjs/compare/v0.31.1...v0.31.2
[0.31.1]: https://github.com/cosmos/cosmjs/compare/v0.31.0...v0.31.1
[0.31.0]: https://github.com/cosmos/cosmjs/compare/v0.30.1...v0.31.0
[0.30.1]: https://github.com/cosmos/cosmjs/compare/v0.30.0...v0.30.1
[0.30.0]: https://github.com/cosmos/cosmjs/compare/v0.29.5...v0.30.0
[0.29.5]: https://github.com/cosmos/cosmjs/compare/v0.29.4...v0.29.5
[0.29.4]: https://github.com/cosmos/cosmjs/compare/v0.29.3...v0.29.4
[0.29.3]: https://github.com/cosmos/cosmjs/compare/v0.29.2...v0.29.3
[0.29.2]: https://github.com/cosmos/cosmjs/compare/v0.29.1...v0.29.2
[0.29.1]: https://github.com/cosmos/cosmjs/compare/v0.29.0...v0.29.1
[0.29.0]: https://github.com/cosmos/cosmjs/compare/v0.28.11...v0.29.0
[0.28.11]: https://github.com/cosmos/cosmjs/compare/v0.28.10...v0.28.11
[0.28.10]: https://github.com/cosmos/cosmjs/compare/v0.28.9...v0.28.10
[0.28.9]: https://github.com/cosmos/cosmjs/compare/v0.28.8...v0.28.9
[0.28.8]: https://github.com/cosmos/cosmjs/compare/v0.28.7...v0.28.8
[0.28.7]: https://github.com/cosmos/cosmjs/compare/v0.28.6...v0.28.7
[0.28.6]: https://github.com/cosmos/cosmjs/compare/v0.28.5...v0.28.6
[0.28.5]: https://github.com/cosmos/cosmjs/compare/v0.28.4...v0.28.5
[0.28.4]: https://github.com/cosmos/cosmjs/compare/v0.28.3...v0.28.4
[0.28.3]: https://github.com/cosmos/cosmjs/compare/v0.28.2...v0.28.3
[0.28.2]: https://github.com/cosmos/cosmjs/compare/v0.28.1...v0.28.2
[0.28.1]: https://github.com/cosmos/cosmjs/compare/v0.28.0...v0.28.1
[0.28.0]: https://github.com/cosmos/cosmjs/compare/v0.27.1...v0.28.0
[0.27.1]: https://github.com/cosmos/cosmjs/compare/v0.27.0...v0.27.1
[0.27.0]: https://github.com/cosmos/cosmjs/compare/v0.26.6...v0.27.0
[0.26.6]: https://github.com/cosmos/cosmjs/compare/v0.26.5...v0.26.6
[0.26.5]: https://github.com/cosmos/cosmjs/compare/v0.26.4...v0.26.5
[0.26.4]: https://github.com/cosmos/cosmjs/compare/v0.26.3...v0.26.4
[0.26.3]: https://github.com/cosmos/cosmjs/compare/v0.26.2...v0.26.3
[0.26.2]: https://github.com/cosmos/cosmjs/compare/v0.26.1...v0.26.2
[0.26.1]: https://github.com/cosmos/cosmjs/compare/v0.26.0...v0.26.1
[0.26.0]: https://github.com/cosmos/cosmjs/compare/v0.25.6...v0.26.0
[0.25.6]: https://github.com/cosmos/cosmjs/compare/v0.25.5...v0.25.6
[0.25.5]: https://github.com/cosmos/cosmjs/compare/v0.25.4...v0.25.5
[0.25.4]: https://github.com/cosmos/cosmjs/compare/v0.25.3...v0.25.4
[0.25.3]: https://github.com/cosmos/cosmjs/compare/v0.25.2...v0.25.3
[0.25.2]: https://github.com/cosmos/cosmjs/compare/v0.25.1...v0.25.2
[0.25.1]: https://github.com/cosmos/cosmjs/compare/v0.25.0...v0.25.1
[0.25.0]: https://github.com/cosmos/cosmjs/compare/v0.24.1...v0.25.0
[0.24.1]: https://github.com/cosmos/cosmjs/compare/v0.24.0...v0.24.1
[0.24.0]: https://github.com/cosmos/cosmjs/compare/v0.23.0...v0.24.0<|MERGE_RESOLUTION|>--- conflicted
+++ resolved
@@ -6,18 +6,16 @@
 
 ## [Unreleased]
 
-<<<<<<< HEAD
-### Changed
-
-- @cosmjs/stargate, @cosmjs/cosmwasm-stargate: Synchronize the default gas
-multiplier value between the `signAndBroadcast` and `signAndBroadcastSync`
-methods so that it is equal to 1.4 everywhere. ([#1584])
-=======
 ### Fixed
 
 - @cosmjs/tendermint-rpc: fix node info check to accept empty string on channels
   field ([#1591])
->>>>>>> f71cdc35
+
+### Changed
+
+- @cosmjs/stargate, @cosmjs/cosmwasm-stargate: Synchronize the default gas
+  multiplier value between the `signAndBroadcast` and `signAndBroadcastSync`
+  methods so that it is equal to 1.4 everywhere. ([#1584])
 
 ## [0.32.3] - 2024-03-08
 
