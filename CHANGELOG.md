--- conflicted
+++ resolved
@@ -6,7 +6,6 @@
 
 ## [Unreleased]
 
-<<<<<<< HEAD
 ### Added
 
 - @cosmjs/stargate: Add `makeMultisignedTxBytes` which is like
@@ -32,7 +31,7 @@
 
 [#1131]: https://github.com/cosmos/cosmjs/pull/1131
 [#1168]: https://github.com/cosmos/cosmjs/pull/1168
-=======
+
 ## [0.28.9] - 2022-06-21
 
 This version replaces the 0.28.8 release which was erroneously tagged as 0.26.8
@@ -40,7 +39,6 @@
 confusion we give up the .8 patch version. Users should install `^0.28.9` for
 all `@cosmjs/*` packages to be safe. Users of `^0.26` should upgrade to a more
 recent minor version if they run into trouble.
->>>>>>> e2e98641
 
 ## [0.28.8] - 2022-06-21
 
