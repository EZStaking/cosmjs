# CHANGELOG

<<<<<<< HEAD
## 0.23.0 (unreleased)

- @cosmjs/cli: Expose `HdPath` type.
- @cosmjs/cosmwasm: Rename `CosmWasmClient.postTx` method to `.broadcastTx`.
- @cosmjs/cosmwasm: Rename `FeeTable` type to `CosmWasmFeeTable`.
- @cosmjs/cosmwasm: `SigningCosmWasmClient` constructor now takes optional
  arguments `gasPrice` and `gasLimits` instead of `customFees` for easier
  customization.
- @cosmjs/cosmwasm: Rename `SigningCosmWasmClient.signAndPost` method to
  `.signAndBroadcast`.
- @cosmjs/cosmwasm: Use stricter type `Record<string, unknown>` for smart query,
  init, migrate and handle messages (in `WasmExtension.wasm.queryContractSmart`,
  `CosmWasmClient.queryContractSmart`, `SigningCosmWasmClient.instantiate`,
  `SigningCosmWasmClient.migrate`, `SigningCosmWasmClient.execute`).
- @cosmjs/crypto: Export new type alias `HdPath`.
- @cosmjs/crypto: Add `Secp256k1Signature.toFixedLength` method.
- @cosmjs/demo-staking: Remove package and supporting scripts.
- @cosmjs/encoding: Add `limit` parameter to `Bech32.encode` and `.decode`. The
  new default limit for decoding is infinity (was 90 before). Set it to 90 to
  create a strict decoder.
- @cosmjs/faucet: Environmental variable `FAUCET_FEE` renamed to
  `FAUCET_GAS_PRICE` and now only accepts one token. Environmental variable
  `FAUCET_GAS` renamed to `FAUCET_GAS_LIMIT`.
- @cosmjs/faucet: `/credit` API now accepts either `denom` (base token) or as
  before `ticker` (unit token). Environmental variables specifying credit
  amounts now need to use uppercase denom.
- @cosmjs/launchpad: Rename `FeeTable` type to `CosmosFeeTable` and export a new
  more generic type `FeeTable`.
- @cosmjs/launchpad: Add new class `GasPrice`, new helper type `GasLimits` and
  new helper function `buildFeeTable` for easier handling of gas prices and
  fees.
- @cosmjs/launchpad: Rename `CosmosClient.postTx` method to `.broadcastTx`.
- @cosmjs/launchpad: `SigningCosmosClient` constructor now takes optional
  arguments `gasPrice` and `gasLimits` instead of `customFees` for easier
  customization.
- @cosmjs/launchpad: Rename `SigningCosmosClient.signAndPost` method to
  `.signAndBroadcast`.
- @cosmjs/launchpad: Rename `PostTx`-related types to `BroadcastTxResult`,
  `BroadcastTxSuccess` and `BroadcastTxFailure` respectively, as well as helper
  functions `isBroadcastTxFailure`, `isBroadcastTxSuccess` and
  `assertIsBroadcastTxSuccess`.
- @cosmjs/launchpad: Export `isSearchByIdQuery`, `isSearchByHeightQuery`,
  `isSearchBySentFromOrToQuery` and `isSearchByTagsQuery`.
- @cosmjs/launchpad: Change type of `TxsResponse.logs` and
  `BroadcastTxsResponse.logs` to `unknown[]`.
- @cosmjs/launchpad-ledger: Add package supporting Ledger device integration for
  Launchpad. Two new classes are provided: `LedgerSigner` (for most use cases)
  and `LaunchpadLedger` for more fine-grained access.
- @cosmjs/math: Add `.multiply` method to `Decimal` class.
- @cosmjs/tendermint-rpc: Make `BroadcastTxCommitResponse.height` non-optional.
- @cosmjs/tendermint-rpc: Change type of `GenesisResponse.appState` to
  `Record<string, unknown> | undefined`.
- @cosmjs/utils: Add `assertDefined`.
- @cosmjs/faucet: Rename binary from `cosmwasm-faucet` to `cosmos-faucet`.
=======
## 0.22.3 (2020-09-15)

- @cosmjs/math: Add `Decimal.minus`.
>>>>>>> ee205cc5

## 0.22.2 (2020-08-11)

- @cosmjs/faucet: Log errors for failed send transactions.
- @cosmjs/faucet: Add config variable `FAUCET_MEMO`.
- @cosmjs/faucet: Add config variables `FAUCET_FEE` and `FAUCET_GAS`.
- @cosmjs/launchpad: Add `parseCoins` helper.

## 0.22.1 (2020-08-11)

- @cosmjs/cli: Import `encodeAminoPubkey`, `encodeBech32Pubkey`,
  `decodeAminoPubkey` and `decodeBech32Pubkey` by default.
- @cosmjs/launchpad: Add ed25519 support to `encodeBech32Pubkey`.
- @cosmjs/launchpad: Add `encodeAminoPubkey` and `decodeAminoPubkey`.
- @cosmjs/utils: Add `arrayContentEquals`.
- @cosmjs/faucet: Add config variables `FAUCET_ADDRESS_PREFIX` and
  `FAUCET_TOKENS`.
- @cosmjs/faucet: Remove broken chain ID from `cosmwasm-faucet generate`.

## 0.22.0 (2020-08-03)

- @cosmjs/cli: Now supports HTTPs URLs for `--init` code sources.
- @cosmjs/cli: Now supports adding code directly via `--code`.
- @cosmjs/cosmwasm: Rename `CosmWasmClient.getNonce` method to `.getSequence`.
- @cosmjs/cosmwasm: Remove `RestClient` class in favour of new modular
  `LcdClient` class from @cosmjs/sdk38.
- @cosmjs/cosmwasm: Add `SigningCosmWasmClient.signAndPost` as a mid-level
  abstraction between `SigningCosmWasmClient.upload`/`.instantiate`/`.execute`
  and `.postTx`.
- @cosmjs/cosmwasm: Use `*PostTx*` types and helpers from @cosmjs/sdk38. Remove
  exported `PostTxResult`.
- @cosmjs/cosmwasm: `ContractDetails` was removed in favour of just `Contract`.
  The missing `init_msg` is now available via the contract's code history (see
  `getContractCodeHistory`).
- @cosmjs/cosmwasm: Remove `SigningCallback` in favour of the `OfflineSigner`
  interface.
- @cosmjs/sdk38: Rename `CosmosClient.getNonce` method to `.getSequence`.
- @cosmjs/sdk38: Remove `RestClient` class in favour of new modular `LcdClient`
  class.
- @cosmjs/sdk38: Remove `Pen` type in favour of `OfflineSigner` and remove
  `Secp256k1Pen` class in favour of `Secp256k1Wallet` which takes an
  `OfflineSigner` instead of a `SigningCallback`.
- @cosmjs/sdk38: Rename `CosmosSdkAccount` to `BaseAccount` and export the type.
- @cosmjs/sdk38: `BaseAccount` now uses `number | string` as the type for
  `account_number` and `sequence`. The new helpers `uint64ToNumber` and
  `uint64ToString` allow you to normalize the mixed input.
- @cosmjs/sdk38: `BaseAccount` now uses `string | PubKey | null` as the type for
  `public_key`. The new helper `normalizePubkey` allows you to normalize the
  mixed input.
- @cosmjs/math: Add missing integer check to `Uint64.fromNumber`. Before
  `Uint64.fromNumber(1.1)` produced some result.
- @cosmjs/sdk38: Add `SigningCosmosClient.signAndPost` as a mid-level
  abstraction between `SigningCosmosClient.sendTokens` and `.postTx`.
- @cosmjs/sdk38: Export `PostTxFailure`/`PostTxSuccess` and type checkers
  `isPostTxFailure`/`isPostTxSuccess`; export `assertIsPostTxSuccess`.
- @cosmjs/sdk38: `Secp256k1Wallet`s can now be generated randomly with
  `Secp256k1Wallet.generate(n)` where `n` is 12, 15, 18, 21 or 24 mnemonic
  words.
- @cosmjs/sdk38: The new `Secp256k1Wallet.serialize` and `.deserialize` allow
  encrypted serialization of the wallet.
- @cosmjs/sdk38: Remove the obsolete `upload`, `init`, `exec` properties from
  `FeeTable`. @cosmjs/cosmwasm has its own `FeeTable` with those properties.
- @cosmjs/sdk38: Rename package to @cosmjs/launchpad.<|MERGE_RESOLUTION|>--- conflicted
+++ resolved
@@ -1,6 +1,5 @@
 # CHANGELOG
 
-<<<<<<< HEAD
 ## 0.23.0 (unreleased)
 
 - @cosmjs/cli: Expose `HdPath` type.
@@ -55,11 +54,10 @@
   `Record<string, unknown> | undefined`.
 - @cosmjs/utils: Add `assertDefined`.
 - @cosmjs/faucet: Rename binary from `cosmwasm-faucet` to `cosmos-faucet`.
-=======
+
 ## 0.22.3 (2020-09-15)
 
 - @cosmjs/math: Add `Decimal.minus`.
->>>>>>> ee205cc5
 
 ## 0.22.2 (2020-08-11)
 
