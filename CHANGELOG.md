# CHANGELOG

The format is based on [Keep a Changelog](https://keepachangelog.com/en/1.0.0/),
and this project adheres to
[Semantic Versioning](https://semver.org/spec/v2.0.0.html).

## [Unreleased]

<<<<<<< HEAD
### Added

- @cosmjs/tendermint-rpc: Add `hash` field to `BroadcastTxAsyncResponse`
  ([#938]).
- @cosmjs/stargate: Add `denomMetadata` and `denomsMetadata` to `BankExtension`
  ([#932]).
- @cosmjs/stargate: Merge `DeliverTxFailure` and `DeliverTxSuccess` into a
  single `DeliverTxResponse` ([#878], [#949]). Add `assertIsDeliverTxFailure`.
- @cosmjs/stargate: Created initial `MintExtension`.
- @cosmjs/stargate: Created `types.Dec` decoder function
  `decodeCosmosSdkDecFromProto`.
- @cosmjs/amino: Added `StdTx`, `isStdTx` and `makeStdTx` and removed them from
  @cosmjs/launchpad. They are re-exported in @cosmjs/launchpad for backwards
  compatibility.

[#938]: https://github.com/cosmos/cosmjs/issues/938
[#932]: https://github.com/cosmos/cosmjs/issues/932
[#878]: https://github.com/cosmos/cosmjs/issues/878
[#949]: https://github.com/cosmos/cosmjs/issues/949

### Fixed

- @cosmjs/tendermint-rpc: Add missing `BlockSearchResponse` case to `Response`.

### Changed

- @cosmjs/stargate: Remove verified queries from `AuthExtension` and
  `BankExtension` as well as `StargateClient.getAccountVerified` because the
  storage layout is not stable across multiple Cosmos SDK releases. Verified
  queries remain available in the `IbcExtension` because for IBC the storage
  layout is standardized. Such queries can still be implemented in CosmJS caller
  code that only needs to support one backend. ([#865])
- @cosmjs/tendermint-rpc: Remove default URL from `HttpClient` and
  `WebsocketClient` constructors ([#897]).
- all: Upgrade cosmjs-types to 0.4. This includes the types of the Cosmos SDK
  0.44 modules x/authz and x/feegrant. It causes a few breaking changes by
  adding fields to interfaces as well as changing `Date` to a `Timestamp`
  object. ([#928])
- @cosmjs/stargate and @cosmjs/cosmwasm-stargate: Add simulation support
  ([#931]).
- @cosmjs/tendermint-rpc: Remove `Tendermint33Client` and related symbols.
- @cosmjs/cosmwasm-stargate: Add support for wasmd 0.21. This changes the AMINO
  JSON representation of `Msg{Execute,Instantiate,Migrate}Contract.msg` from
  base64 strings to JSON objects. ([#948])
- @cosmjs/cli: Replace `colors` dependency with `chalk` (see
  https://snyk.io/blog/open-source-npm-packages-colors-faker/)

[#865]: https://github.com/cosmos/cosmjs/issues/865
[#897]: https://github.com/cosmos/cosmjs/issues/897
[#928]: https://github.com/cosmos/cosmjs/issues/928
[#931]: https://github.com/cosmos/cosmjs/pull/931
[#709]: https://github.com/cosmos/cosmjs/issues/709
[#948]: https://github.com/cosmos/cosmjs/pull/948

=======
## [0.26.6] - 2022-01-10

### Changed

- @cosmjs/cli: Replace `colors` dependency with `chalk` (see
  https://snyk.io/blog/open-source-npm-packages-colors-faker/)

>>>>>>> f7321234
## [0.26.5] - 2021-11-20

### Added

- @cosmjs/amino: The `coin` and `coins` helpers now support both `number` and
  `string` as input types for the amount. This is useful if your values exceed
  the safe integer range.

### Fixed

- @cosmjs/tendermint-rpc: Fix undefined `this` in `decodeBroadcastTxAsync` and
  `broadcastTxAsync` ([#937]).

[#937]: https://github.com/cosmos/cosmjs/pull/937

## [0.26.4] - 2021-10-28

### Fixed

- @cosmjs/cosmwasm-stargate: Fix response error handling for smart queries.

## [0.26.3] - 2021-10-25

### Added

- @cosmjs/ledger-amino: Add support for using forks of the Cosmos Ledger app by
  adding the fields `LaunchpadLedgerOptions.ledgerAppName` and
  `.minLedgerAppVersion`.

### Deprecated

- @cosmjs/stargate: The verified queries from `AuthExtension` and
  `BankExtension` as well as `StargateClient.getAccountVerified` are deprecated
  and will be removed in 0.27 ([#910]).

[#910]: https://github.com/cosmos/cosmjs/pull/910

## [0.26.2] - 2021-10-12

### Fixed

- @cosmjs/stargate: remove extra space in messageTimeout registry.
- @cosmjs/cosmwasm-stargate: Fix Amino JSON representation of
  `MsgInstantiateContract`, `MsgMigrateContract` and `MsgExecuteContract` to
  match the wasmd expectation. This was broken since the wasmd upgrade to
  Stargate such that no Ledger signing was possible for those message types in
  the meantime.

## [0.26.1] - 2021-09-30

### Added

- @cosmjs/amino: `decodeBech32Pubkey` and `decodeAminoPubkey` now support
  decoding multisig public keys ([#882]).

### Fixed

- @cosmjs/stargate: Add missing pagination key arguments to query types in
  `GovExtension`.

[#882]: https://github.com/cosmos/cosmjs/issues/882

## [0.26.0] - 2021-08-24

### Added

- @cosmjs/tendermint-rpc: `Tendermint34Client.blockSearch` and
  `Tendermint34Client.blockSearchAll` were added to allow searching blocks in
  Tendermint 0.34.9+ backends.
- @cosmjs/tendermint-rpc: `Tendermint33Client` has been added to provide support
  for Tendermint v0.33.
- @cosmjs/tendermint-rpc: Exports relating to `Tendermint33Client` are now
  available under `tendermint33`.
- @cosmjs/proto-signing and @cosmjs/stargate: Create a Stargate-ready
  `parseCoins` that replaces the `parseCoins` re-export from `@cosmjs/amino`.
- @cosmjs/cosmwasm-stargate: Export `isValidBuilder`, which is a clone of
  `isValidBuilder` from @cosmjs/cosmwasm-launchpad.
- @cosmjs/cosmwasm-stargate: Copy symbols `Code`, `CodeDetails`, `Contract`,
  `ContractCodeHistoryEntry` and `JsonObject` from @cosmjs/cosmwasm-launchpad
  and remove dependency on @cosmjs/cosmwasm-launchpad.
- @cosmjs/faucet: Add new configuration variable `FAUCET_PATH_PATTERN` to
  configure the HD path of the faucet accounts ([#832]).
- @cosmjs/cosmwasm-stargate: Add field `ibcPortId` to `Contract` ([#836]).
- @cosmjs/stargate: Add `GovExtension` for query client.
- @cosmjs/stargate: Add support for `MsgDeposit`, `MsgSubmitProposal` and
  `MsgVote`.

[#832]: https://github.com/cosmos/cosmjs/issues/832
[#836]: https://github.com/cosmos/cosmjs/issues/836

### Changed

- @cosmjs/cosmwasm-launchpad: The `transferAmount` property on
  `InstantiateOptions` (accepted as a parameter to
  `SigningCosmWasmClient.instantiate`) has been renamed to `funds`.
- @cosmjs/cosmwasm-stargate: The `transferAmount` property on
  `InstantiateOptions` (accepted as a parameter to
  `SigningCosmWasmClient.instantiate`) has been renamed to `funds`.
- @cosmjs/cosmwasm-stargate: Default fee/gas values have been removed. Fees now
  need to be calculated and passed to `SigningCosmWasmClient` when calling any
  methods which submit transactions to the blockchain.
- @cosmjs/stargate: Default fee/gas values have been removed. Fees now need to
  be calculated and passed to `SigningStargateClient` when calling any methods
  which submit transactions to the blockchain.
- @cosmjs/tendermint-rpc: Make `tendermint34.Header.lastBlockId` and
  `tendermint34.Block.lastCommit` optional to better handle the case of height 1
  where there is no previous block.
- @cosmjs/proto-signing: `makeAuthInfoBytes` now takes an array of pubkey
  sequence pairs in order to support different sequences for different signers.
- @cosmjs/cosmwasm-stargate: Upgraded client to support wasmd 0.18 backends.
  Other backends are not supported anymore. Update proto types from
  `cosmwasm.wasm.v1beta1.*` to `cosmwasm.wasm.v1.*`. `MsgStoreCode.source` and
  `MsgStoreCode.builder` were removed; `MsgInstantiateContract.initMsg` and
  `MsgMigrateContract.migrateMsg` were renamed to `msg`; `Code.{source,builder}`
  and `CodeDetails.{source,builder}` were removed; `isValidBuilder` was removed;
  `UploadMeta` and the `meta` from `SigningCosmWasmClient.upload` were removed.
  ([#863])

[#863]: https://github.com/cosmos/cosmjs/pull/863

### Removed

- Node.js v10 is no longer supported. Please use v12 or later.
- @cosmjs/cosmwasm-stargate: Remove `CosmWasmFeeTable` type and
  `defaultGasLimits` object.
- @cosmjs/stargate: Remove types, objects and functions to do with default fees:
  `CosmosFeeTable`, `FeeTable`, `GasLimits`, `defaultGasLimits`,
  `defaultGasPrice` and `buildFeeTable`.
- @cosmjs/tendermint-rpc: `Client` has been removed. Please use
  `Tendermint33Client` or `Tendermint34Client`, depending on your needs.
- @cosmjs/cosmwasm: Package removed ([#786]).
- @cosmjs/cosmwasm-launchpad: Package removed ([#786]).

[#786]: https://github.com/cosmos/cosmjs/issues/786

### Fixed

- @cosmjs/socket: Upgrade dependency "ws" to version 7 to avoid potential
  security problems.

## [0.25.6] - 2021-07-26

### Fixed

- @cosmjs/stargate: Fix types `AminoMsgTransfer` and `AminoHeight` as well as
  the encoding of `MsgTransfer` for Amino signing.

## [0.25.5] - 2021-06-23

### Added

- @cosmjs/tendermint-rpc: `Tendermint34Client.blockSearch` and
  `Tendermint34Client.blockSearchAll` were added to allow searching blocks in
  Tendermint 0.34.9+ backends. This is a backport of [#815]. Note: Decoding
  blocks of height 1 is unsupported. This is fixed in [#815] and will be
  released as part of CosmJS 0.26.

[#815]: https://github.com/cosmos/cosmjs/pull/815

## [0.25.4] - 2021-05-31

### Fixed

- @cosmjs/socket: Upgrade dependency "ws" to version 7 to avoid potential
  security problems.

## [0.25.3] - 2021-05-18

### Fixed

- @cosmjs/cosmwasm-stargate, @cosmjs/stargate: Fix error propagation in
  `CosmWasmClient.broadcastTx` and `StargateClient.broadcastTx` ([#800]). This
  bug was introduced with the switch from broadcast mode "commit" to "sync" in
  version 0.25.0.
- @cosmjs/launchpad, @cosmjs/stargate: Avoid the use of named capture groups in
  `GasPrice.fromString` to restore ES2017 compatibility and make the library
  work with Hermes ([#801]; thanks [@AlexBHarley]).
- @cosmjs/launchpad: Adapt `GasPrice.fromString` denom pattern to Cosmos SDK
  0.39 rules: reduce denom length to 16 and allow digits in denom.
- @cosmjs/stargate: Adapt `GasPrice.fromString` denom pattern to Cosmos SDK 0.42
  rules: allow lengths up to 128, allow upper case letters and digits.

[#800]: https://github.com/cosmos/cosmjs/issues/800
[#801]: https://github.com/cosmos/cosmjs/issues/801
[@alexbharley]: https://github.com/AlexBHarley

## [0.25.2] - 2021-05-11

### Added

- @cosmjs/cosmwasm-stargate: Add `broadcastTimeoutMs` and
  `broadcastPollIntervalMs` options added to `SigningCosmWasmClientOptions`.
- @cosmjs/proto-signing: Add `serialize` and `serializeWithEncryptionKey`
  methods to `DirectSecp256k1HdWallet`. Also add `deserialize` and
  `deserializeWithEncryptionKey` static methods.
- @cosmjs/proto-signing: Export `extractKdfConfiguration` and `executeKdf`
  helper functions and `KdfConfiguration` type.
- @cosmjs/proto-signing: Export `makeCosmoshubPath` helper.
- @cosmjs/stargate: Export `makeCosmoshubPath` helper.
- @cosmjs/stargate: Add `broadcastTimeoutMs` and `broadcastPollIntervalMs`
  options added to `SigningStargateClientOptions`.

## [0.25.1] - 2021-05-06

### Added

- @cosmjs/cosmwasm-stargate: Export types `Code`, `CodeDetails`, `Contract`,
  `ContractCodeHistoryEntry` and `JsonObject` which are response types of
  `CosmWasmClient` methods. Export types `ChangeAdminResult`, `ExecuteResult`,
  `InstantiateOptions`, `InstantiateResult`, `MigrateResult`, `UploadMeta` and
  `UploadResult` which are argument or response types of `SigningCosmWasmClient`
  methods.

### Fixed

- @cosmjs/cosmwasm-stargate: Use `CosmWasmFeeTable` instead of `CosmosFeeTable`
  in `SigningCosmWasmClientOptions`; export type `CosmWasmFeeTable`.
- @cosmjs/amino, @cosmjs/cli, @cosmjs/ledger-amino, @cosmjs/proto-signing: Fix
  runtime error caused by passing explicitly undefined options.

## [0.25.0] - 2021-05-05

### Added

- @cosmjs/cosmwasm-launchpad: Expose `SigningCosmWasmClient.fees`.
- @cosmjs/cosmwasm-stargate: Expose `SigningCosmWasmClient.fees` and
  `SigningCosmWasmClient.registry`.
- @cosmjs/launchpad: Expose `SigningCosmosClient.fees`.
- @cosmjs/stargate: Expose `SigningStargateClient.fees` and
  `SigningStargateClient.registry`.
- @cosmjs/stargate: Add support for different account types in `accountFromAny`
  and `StargateClient`. Added `ModuleAccount` and vesting accounts
  `BaseVestingAccount`, `ContinuousVestingAccount`, `DelayedVestingAccount` and
  `PeriodicVestingAccount`.
- @cosmjs/stargate: Add codecs for IBC channel tx, client query/tx, and
  connection tx, as well as Tendermint.
- @cosmjs/stargate: Add support for IBC message types in
  `SigningStargateClient`.
- @cosmjs/stargate: Added new `logs` export with all the functionality from
  @cosmjs/launchpad.
- @cosmjs/stargate: Added new `Coin`, `coin`, `coins` and `parseCoins` exports
  which have the same functionality as already existed in @cosmjs/launchpad.
- @cosmjs/amino: New package created that contains the shared amino signing
  functionality for @cosmjs/launchpad and @cosmjs/stargate.
- @cosmjs/amino: Split public key interfaces into `Pubkey`, `SinglePubkey` and
  `Secp256k1Pubkey` where `Pubkey` is a generalization of the old `PubKey` that
  supported nested pubkeys for multisig. `SinglePubkey` is the old `PubKey` in
  which the `value` is a base64 encoded string. And `Secp256k1Pubkey` is a
  single secp256k1 pubkey.
- @cosmjs/utils: The new `arrayContentStartsWith` works similar to
  `arrayContentEquals` but only checks the start of an array.
- @cosmjs/proto-signing: Added new `Coin`, `coin`, `coins` and `parseCoins`
  exports which have the same functionality as already existed in
  @cosmjs/launchpad.
- @cosmjs/stargate: Add `SigningStargateClient.sign`, which allows you to create
  signed transactions without broadcasting them directly. The new type
  `SignerData` can be passed into `.sign` to skip querying account number,
  sequence and chain ID
- @cosmjs/cosmwasm-stargate: Add `SigningCosmWasmClient.sign`, which allows you
  to create signed transactions without broadcasting them directly. The new type
  `SignerData` from @cosmjs/stargate can be passed into `.sign` to skip querying
  account number, sequence and chain ID.
- @cosmjs/stargate: Add constructor `SigningStargateClient.offline` which does
  not connect to Tendermint. This allows offline signing.
- @cosmjs/stargate: Add `makeMultisignedTx` which allows you to assemble a
  transaction signed by a multisig account.
- @cosmjs/stargate: Add `delegateTokens`, `undelegateTokens` and
  `withdrawRewards` methods to `SigningStargateClient`.
- @cosmjs/stargate: Export `defaultGasLimits` and `defaultGasPrice`.
- @cosmjs/cosmwasm-stargate: Export `defaultGasLimits`.
- @cosmjs/stargate: `SigningStargateClient` constructor is now `protected`.
- @cosmjs/cosmwasm-stargate: `SigningCosmWasmClient` constructor is now
  `protected`.
- @cosmjs/cosmwasm-stargate: Add `SigningCosmWasmClient.offline` static method
  for constructing offline clients without a Tendermint client.
- @cosmjs/stargate: Add `SigningStargateClient.sendIbcTokens` method.
- @cosmjs/amino: Export `Secp256k1HdWalletOptions` interface.
- @cosmjs/amino: Add `bip39Password` option to `Secp256k1HdWallet` options.
- @cosmjs/proto-signing: Export `DirectSecp256k1HdWalletOptions` interface.
- @cosmjs/proto-signing: Add `bip39Password` option to `DirectSecp256k1HdWallet`
  options.
- @cosmjs/amino: Add `rawEd25519PubkeyToRawAddress` helper function.
- @cosmjs/tendermint-rpc: Add `pubkeyToAddress`, `pubkeyToRawAddress`,
  `rawEd25519PubkeyToRawAddress`, and `rawSecp256k1PubkeyToRawAddress` helper
  functions.
- @cosmjs/stargate: `StargateClient.broadcastTx` and `.getTx` results now
  include `gasUsed` and `gasWanted` properties.
- @cosmjs/cosmwasm-stargate: `CosmWasmClient.broadcastTx` and `.getTx` results
  now include `gasUsed` and `gasWanted` properties.
- @cosmjs/proto-signing: Export `DecodeObject` and `TxBodyEncodeObject`
  interfaces as well as `isTxBodyEncodeObject` helper function.
- @cosmjs/stargate: Add `MsgDelegateEncodeObject`, `MsgSendEncodeObject`,
  `MsgTransferEncodeObject`, `MsgUndelegateEncodeObject` and
  `MsgWithdrawDelegatorRewardEncodeObject` interfaces as well as
  `isMsgDelegateEncodeObject` etc helpers.
- @cosmjs/cosmwasm-stargate: Add `MsgClearAdminEncodeObject`,
  `MsgExecuteContractEncodeObject`, `MsgInstantiateContractEncodeObject`,
  `MsgMigrateContractEncodeObject`, `MsgStoreCodeEncodeObject` and
  `MsgUpdateAdminEncodeObject` interfaces as well as
  `isMsgClearAdminEncodeObject` etc helpers.
- @cosmjs/stargate: Add transfer queries codec, as well as transfer query
  methods to IBC query extension.
- @cosmjs/tendermint-rpc: Export `ValidatorSecp256k1Pubkey` interface.
- @cosmjs/proto-signing: Add transaction decoder `decodeTxRaw` for decoding
  transaction bytes returned by Tendermint (e.g. in `IndexedTx.tx`).

### Changed

- @cosmjs/cosmwasm-stargate: Codec adapted to support wasmd 0.16. Older versions
  of wasmd are not supported anymore.
- @cosmjs/stargate: Let `AuthExtension.account` and
  `AuthExtension.unverified.account` return an account of type `Any`. This makes
  the caller responsible for decoding the type.
- @cosmjs/stargate: Remove `accountFromProto` in favour of `accountFromAny`.
- @cosmjs/stargate: Rename `Rpc` interface to `ProtobufRpcClient` and
  `createRpc` to `createProtobufRpcClient`.
- @cosmjs/stargate: Reorganize nesting structure of IBC query client and add
  support for more methods.
- @cosmjs/tendermint-rpc: The fields `CommitSignature.validatorAddress`,
  `.timestamp` and `.signature` are now optional. They are unset when
  `blockIdFlag` is `BlockIdFlag.Absent`. The decoding into `CommitSignature` is
  only updated for the class `Tendermint34Client`, not for `Client`. Please
  migrate to the former.
- @cosmjs/launchpad: `rawSecp256k1PubkeyToAddress` was removed. Instead use
  `Bech32.encode(prefix, rawSecp256k1PubkeyToRawAddress(pubkeyRaw))` with
  `rawSecp256k1PubkeyToRawAddress` from @cosmjs/amino.
- @cosmjs/stargate: `parseRawLog` is now nested under the `logs` export.
- @cosmjs/stargate: Query extensions now have unverified queries at the root and
  verified queries nested under `.verified`.
- @cosmjs/cosmwasm-stargate: `wasm` extension now has unverified queries at the
  root.
- @cosmjs/stargate: `StargateClient.getAccount` now uses an unverified query and
  `StargateClient.getAccountUnverified` has been removed.
  `StargateClient.getAccountVerified` has been added, which performs a verified
  query.
- @cosmjs/cosmwasm-stargate: `CosmWasmClient.getAccount` now uses an unverified
  query and `CosmWasmClient.getAccountUnverified` has been removed.
  `CosmWasmClient.getAccountVerified` has been added, which performs a verified
  query.
- @cosmjs/stargate: `StargateClient.getSequence` now rejects if the account is
  not found, instead of returning null.
- @cosmjs/stargate: `StargateClient.getBalance` now returns a 0 balance instead
  of null.
- @cosmjs/stargate: `StargateClient.getAllBalancesUnverified` has been renamed
  `.getAllBalances`.
- @cosmjs/cosmwasm-stargate: `CosmWasmClient.getSequence` now rejects if the
  account is not found, instead of returning null.
- @cosmjs/cosmwasm-stargate: `CosmWasmClient.getBalance` now returns a 0 balance
  instead of null.
- @cosmjs/amino: Options for `Secp256k1HdWallet.fromMnemonic` are now passed via
  a `Secp256k1HdWalletOptions` object.
- @cosmjs/proto-signing: Options for `DirectSecp256k1HdWallet.fromMnemonic` are
  now passed via a `DirectSecp256k1HdWalletOptions` object.
- @cosmjs/stargate: `StargateClient.broadcastTx` now uses sync mode and then
  polls for the transaction before resolving. The timeout and poll interval can
  be configured.
- @cosmjs/cosmwasm-stargate: `CosmWasmClient.broadcastTx` now uses sync mode and
  then polls for the transaction before resolving. The timeout and poll interval
  can be configured.
- @cosmjs/tendermint-rpc: Tendermint v34 `TxData` type now includes `codeSpace`,
  `gasWanted`, and `gasUsed` properties.
- @cosmjs/amino: `Secp256k1HdWallet.fromMnemonic` now accepts a
  `Secp256k1HdWalletOptions` argument which includes an array of `hdPaths`
  instead of a single `hdPath`. `Secp256k1HdWallet.generate` now also accepts
  options via this interface. This adds support for multiple accounts from the
  same mnemonic to `Secp256k1HdWallet`.
- @cosmjs/proto-signing: `DirectSecp256k1HdWallet.fromMnemonic` now accepts a
  `DirectSecp256k1HdWalletOptions` argument which includes an array of `hdPaths`
  instead of a single `hdPath`. `DirectSecp256k1HdWallet.generate` now also
  accepts options via this interface. This adds support for multiple accounts
  from the same mnemonic to `DirectSecp256k1HdWallet`.
- @cosmjs/tendermint-rpc: `ValidatorPubkey` is now a union of
  `ValidatorEd25519Pubkey` and the newly exported `ValidatorSecp256k1Pubkey`
  interface.
- @cosmjs/tendermint-rpc: `decodePubkey` now supports secp256k1 public keys.

### Deprecated

- @cosmjs/tendermint-rpc: `Client` has been deprecated. Launchpad applications
  do not need a Tendermint RPC client and Stargate applications should use
  `Tendermint34Client`.

### Removed

- @cosmjs/stargate: `coinFromProto` helper has been removed as it is no longer
  needed after the `ts-proto` migration.

## [0.24.1] - 2021-03-12

CHANGELOG entries missing. Please see [the diff][0.24.1].

## [0.24.0] - 2021-03-11

- @cosmjs/cosmwasm: This package is now deprecated. The same functionality is
  now available in @cosmjs/cosmwasm-launchpad.
- @cosmjs/cosmwasm: `logs` is no longer exported. Use `logs` from
  @cosmjs/launchpad instead.
- @cosmjs/cosmwasm: Export `JsonObject`, `ChangeAdminResult` and `WasmData`
  types as well as `isValidBuilder` and `parseWasmData` functions.
- @cosmjs/cosmwasm: Add `CosmWasmClient.getTx` method for searching by ID and
  remove such functionality from `CosmWasmClient.searchTx`.
- @cosmjs/cosmwasm: Rename `SigningCosmWasmClient.senderAddress` to
  `.signerAddress`.
- @cosmjs/cosmwasm-stargate: Add new package for CosmWasm Stargate support.
- @cosmjs/crypto: Change `Secp256k1Keypair` from tagged type to simple
  interface.
- @cosmjs/launchpad: Add `Secp256k1Wallet` to manage a single raw secp256k1
  keypair.
- @cosmjs/launchpad: `OfflineSigner` type’s `sign` method renamed `signAmino`
  and `SignResponse` type renamed `AminoSignResponse`.
- @cosmjs/launchpad: `Secp256k1HdWallet.sign` method renamed `signAmino`.
- @cosmjs/launchpad: Add `CosmosClient.getTx` method for searching by ID and
  remove such functionality from `CosmosClient.searchTx`.
- @cosmjs/launchpad: Add `SigningCosmosClient.sign` method for signing without
  broadcasting.
- @cosmjs/launchpad: Add `SigningCosmosClient.appendSignature` method creating
  transactions with multiple signatures.
- @cosmjs/launchpad: Add support for undefined memo in `makeSignDoc`.
- @cosmjs/launchpad: Rename `SigningCosmosClient.senderAddress` to
  `.signerAddress`.
- @cosmjs/proto-signing: Add new package for handling transaction signing with
  protobuf encoding.
- @cosmjs/proto-signing: Expose `DirectSignResponse` interface.
- @cosmjs/stargate: Add new package for Cosmos SDK Stargate support.
- @cosmjs/tendermint-rpc: Make `Client.detectVersion` private and let it return
  a version instead of a client.
- @cosmjs/tendermint-rpc: Make the constructor of `Client` private. Add
  `Client.create` for creating a Tendermint client given an RPC client and an
  optional adaptor.
- @cosmjs/tendermint-rpc: Add an optional adaptor argument to `Client.connect`
  which allows skipping the auto-detection.
- @cosmjs/tendermint-rpc: Remove export `v0_33` in favour of `adaptor33` and
  `adaptor34`. Export the `Adaptor` type.
- @cosmjs/tendermint-rpc: Export `DateTime` class.
- @cosmjs/tendermint-rpc: Remove types `QueryString`, `Base64String`,
  `HexString`, `IntegerString` and `IpPortString`. Use `string` instead.
- @cosmjs/tendermint-rpc: Remove types `BlockHash`, `TxBytes` and `TxHash`. Use
  `Uint8Array` instead.

### Added

- @cosmjs/launchpad: Export distribution module msg types
  `MsgFundCommunityPool`, `MsgSetWithdrawAddress`, `MsgWithdrawDelegatorReward`,
  `MsgWithdrawValidatorCommission` and type checker helper functions.
- @cosmjs/utils: Added `assertDefinedAndNotNull`.
- @cosmjs/tendermint-rpc: The new `Tendermint34Client` is a copy of the old
  `Client` but without the automatic version detection. Its usage is encouraged
  over `Client` if you connect to a Tendermint 0.34 backend.

### Changed

- @cosmjs/encoding: Change return type of `fromRfc3339` from `ReadonlyDate` to
  `Date` as the caller becomes the owner of the object and can safely mutate it
  in any way.
- @cosmjs/launchpad-ledger: Renamed to @cosmjs/ledger-amino.
- @cosmjs/ledger-amino: `LedgerSigner.sign` method renamed `signAmino`.

### Deprecated

- @cosmjs/tendermint-rpc: Deprecate `DateTime` in favour of the free functions
  `fromRfc3339WithNanoseconds` and `toRfc3339WithNanoseconds`.

## 0.23.2 (2021-01-06)

### Security

- @cosmjs/cli: Update vulnerable axios dependency.
- @cosmjs/faucet-client: Update vulnerable axios dependency.
- @cosmjs/launchpad: Update vulnerable axios dependency.
- @cosmjs/tendermint-rpc: Update vulnerable axios dependency.

## 0.23.1 (2020-10-27)

- @cosmjs/crypto: Export new convenience functions `keccak256`, `ripemd160`,
  `sha1`, `sha256` and `sha512`.
- @cosmjs/faucet-client: Add new package which exports `FaucetClient` class.

## 0.23.0 (2020-10-09)

- @cosmjs/cli: Expose `HdPath` type.
- @cosmjs/cosmwasm: Rename `CosmWasmClient.postTx` method to `.broadcastTx`.
- @cosmjs/cosmwasm: Rename `FeeTable` type to `CosmWasmFeeTable`.
- @cosmjs/cosmwasm: `SigningCosmWasmClient` constructor now takes optional
  arguments `gasPrice` and `gasLimits` instead of `customFees` for easier
  customization.
- @cosmjs/cosmwasm: Rename `SigningCosmWasmClient.signAndPost` method to
  `.signAndBroadcast`.
- @cosmjs/cosmwasm: Use stricter type `Record<string, unknown>` for smart query,
  init, migrate and handle messages (in `WasmExtension.wasm.queryContractSmart`,
  `CosmWasmClient.queryContractSmart`, `SigningCosmWasmClient.instantiate`,
  `SigningCosmWasmClient.migrate`, `SigningCosmWasmClient.execute`).
- @cosmjs/crypto: Export new type alias `HdPath`.
- @cosmjs/crypto: Add `Secp256k1Signature.toFixedLength` method.
- @cosmjs/demo-staking: Remove package and supporting scripts.
- @cosmjs/encoding: Add `limit` parameter to `Bech32.encode` and `.decode`. The
  new default limit for decoding is infinity (was 90 before). Set it to 90 to
  create a strict decoder.
- @cosmjs/faucet: Environmental variable `FAUCET_FEE` renamed to
  `FAUCET_GAS_PRICE` and now only accepts one token. Environmental variable
  `FAUCET_GAS` renamed to `FAUCET_GAS_LIMIT`.
- @cosmjs/faucet: `/credit` API now expects `denom` (base token) instead of
  `ticker` (unit token). Environmental variables specifying credit amounts now
  need to use uppercase denom.
- @cosmjs/launchpad: Rename `FeeTable` type to `CosmosFeeTable` and export a new
  more generic type `FeeTable`.
- @cosmjs/launchpad: Add new class `GasPrice`, new helper type `GasLimits` and
  new helper function `buildFeeTable` for easier handling of gas prices and
  fees.
- @cosmjs/launchpad: Rename `CosmosClient.postTx` method to `.broadcastTx`.
- @cosmjs/launchpad: `SigningCosmosClient` constructor now takes optional
  arguments `gasPrice` and `gasLimits` instead of `customFees` for easier
  customization.
- @cosmjs/launchpad: Rename `SigningCosmosClient.signAndPost` method to
  `.signAndBroadcast`.
- @cosmjs/launchpad: Rename `PostTx`-related types to `BroadcastTxResult`,
  `BroadcastTxSuccess` and `BroadcastTxFailure` respectively, as well as helper
  functions `isBroadcastTxFailure`, `isBroadcastTxSuccess` and
  `assertIsBroadcastTxSuccess`.
- @cosmjs/launchpad: Export `isSearchByIdQuery`, `isSearchByHeightQuery`,
  `isSearchBySentFromOrToQuery` and `isSearchByTagsQuery`.
- @cosmjs/launchpad: Change type of `TxsResponse.logs` and
  `BroadcastTxsResponse.logs` to `unknown[]`.
- @cosmjs/launchpad: Export `StdSignDoc` and create helpers to make and
  serialize a `StdSignDoc`: `makeSignDoc` and `serializeSignDoc`.
- @cosmjs/launchpad: Let `OfflineSigner.sign` take an `StdSignDoc` instead of an
  encoded message and return a `SignResponse` that includes the document which
  was signed.
- @cosmjs/launchpad: Remove `PrehashType` and the prehash type argument in
  `OfflineSigner.sign` because the signer now needs to know how to serialize an
  `StdSignDoc`.
- @cosmjs/launchpad: Remove `makeSignBytes` in favour of `makeSignDoc` and
  `serializeSignDoc`.
- @cosmjs/launchpad: Create `WrappedTx`, `WrappedStdTx` and `isWrappedStdTx` to
  better represent the Amino tx interface. Deprecate `CosmosSdkTx`, which is an
  alias for `WrappedStdTx`.
- @cosmjs/launchpad: Add `makeStdTx` to create an `StdTx`.
- @cosmjs/launchpad: Rename `Secp256k1Wallet` to `Secp256k1HdWallet`. Later on,
  we'll use `Secp256k1Wallet` for single key wallets.
- @cosmjs/launchpad-ledger: Add package supporting Ledger device integration for
  Launchpad. Two new classes are provided: `LedgerSigner` (for most use cases)
  and `LaunchpadLedger` for more fine-grained access.
- @cosmjs/math: Add `.multiply` method to `Decimal` class.
- @cosmjs/math: Deprecate `Uint32.fromBigEndianBytes` in favour of
  `Uint32.fromBytes`, which supports both big and little endian.
- @cosmjs/math: Deprecate `Uint64.fromBytesBigEndian` in favour of
  `Uint64.fromBytes`, which supports both big and little endian.
- @cosmjs/math: Add `Uint32.fromString`.
- @cosmjs/tendermint-rpc: Make `BroadcastTxCommitResponse.height` non-optional.
- @cosmjs/tendermint-rpc: Make `TxProof.proof.leafHash` non-optional because it
  is always set.
- @cosmjs/tendermint-rpc: Change type of `GenesisResponse.appState` to
  `Record<string, unknown> | undefined`.
- @cosmjs/tendermint-rpc: Remove obsolete `TxData.tags` and make `TxData.events`
  non-optional. Rename `Tag` to `Attribute`.
- @cosmjs/tendermint-rpc: Remove obsolete `BlockResultsResponse.beginBlock` and
  `.beginBlock`. The new `.beginBlockEvents` and `.endBlockEvents` now parse the
  events correctly.
- @cosmjs/tendermint-rpc: Remove trivial helpers `getTxEventHeight`,
  `getHeaderEventHeight` and `getBlockEventHeight` because they don't do
  anything else than accessing an object member.
- @cosmjs/tendermint-rpc: Add support for connecting to Tendermint RPC 0.34.
- @cosmjs/tendermint-rpc: Make `TxEvent.index` optional and deprecate it because
  it is not set anymore in Tendermint 0.34.
- @cosmjs/utils: Add `assertDefined`.
- @cosmjs/faucet: Rename binary from `cosmwasm-faucet` to `cosmos-faucet`.

## 0.22.3 (2020-09-15)

- @cosmjs/math: Add `Decimal.minus`.

## 0.22.2 (2020-08-11)

- @cosmjs/faucet: Log errors for failed send transactions.
- @cosmjs/faucet: Add config variable `FAUCET_MEMO`.
- @cosmjs/faucet: Add config variables `FAUCET_FEE` and `FAUCET_GAS`.
- @cosmjs/launchpad: Add `parseCoins` helper.

## 0.22.1 (2020-08-11)

- @cosmjs/cli: Import `encodeAminoPubkey`, `encodeBech32Pubkey`,
  `decodeAminoPubkey` and `decodeBech32Pubkey` by default.
- @cosmjs/launchpad: Add ed25519 support to `encodeBech32Pubkey`.
- @cosmjs/launchpad: Add `encodeAminoPubkey` and `decodeAminoPubkey`.
- @cosmjs/utils: Add `arrayContentEquals`.
- @cosmjs/faucet: Add config variables `FAUCET_ADDRESS_PREFIX` and
  `FAUCET_TOKENS`.
- @cosmjs/faucet: Remove broken chain ID from `cosmwasm-faucet generate`.

## 0.22.0 (2020-08-03)

- @cosmjs/cli: Now supports HTTPs URLs for `--init` code sources.
- @cosmjs/cli: Now supports adding code directly via `--code`.
- @cosmjs/cosmwasm: Rename `CosmWasmClient.getNonce` method to `.getSequence`.
- @cosmjs/cosmwasm: Remove `RestClient` class in favour of new modular
  `LcdClient` class from @cosmjs/sdk38.
- @cosmjs/cosmwasm: Add `SigningCosmWasmClient.signAndPost` as a mid-level
  abstraction between `SigningCosmWasmClient.upload`/`.instantiate`/`.execute`
  and `.postTx`.
- @cosmjs/cosmwasm: Use `*PostTx*` types and helpers from @cosmjs/sdk38. Remove
  exported `PostTxResult`.
- @cosmjs/cosmwasm: `ContractDetails` was removed in favour of just `Contract`.
  The missing `init_msg` is now available via the contract's code history (see
  `getContractCodeHistory`).
- @cosmjs/cosmwasm: Remove `SigningCallback` in favour of the `OfflineSigner`
  interface.
- @cosmjs/sdk38: Rename `CosmosClient.getNonce` method to `.getSequence`.
- @cosmjs/sdk38: Remove `RestClient` class in favour of new modular `LcdClient`
  class.
- @cosmjs/sdk38: Remove `Pen` type in favour of `OfflineSigner` and remove
  `Secp256k1Pen` class in favour of `Secp256k1Wallet` which takes an
  `OfflineSigner` instead of a `SigningCallback`.
- @cosmjs/sdk38: Rename `CosmosSdkAccount` to `BaseAccount` and export the type.
- @cosmjs/sdk38: `BaseAccount` now uses `number | string` as the type for
  `account_number` and `sequence`. The new helpers `uint64ToNumber` and
  `uint64ToString` allow you to normalize the mixed input.
- @cosmjs/sdk38: `BaseAccount` now uses `string | PubKey | null` as the type for
  `public_key`. The new helper `normalizePubkey` allows you to normalize the
  mixed input.
- @cosmjs/math: Add missing integer check to `Uint64.fromNumber`. Before
  `Uint64.fromNumber(1.1)` produced some result.
- @cosmjs/sdk38: Add `SigningCosmosClient.signAndPost` as a mid-level
  abstraction between `SigningCosmosClient.sendTokens` and `.postTx`.
- @cosmjs/sdk38: Export `PostTxFailure`/`PostTxSuccess` and type checkers
  `isPostTxFailure`/`isPostTxSuccess`; export `assertIsPostTxSuccess`.
- @cosmjs/sdk38: `Secp256k1Wallet`s can now be generated randomly with
  `Secp256k1Wallet.generate(n)` where `n` is 12, 15, 18, 21 or 24 mnemonic
  words.
- @cosmjs/sdk38: The new `Secp256k1Wallet.serialize` and `.deserialize` allow
  encrypted serialization of the wallet.
- @cosmjs/sdk38: Remove the obsolete `upload`, `init`, `exec` properties from
  `FeeTable`. @cosmjs/cosmwasm has its own `FeeTable` with those properties.
- @cosmjs/sdk38: Rename package to @cosmjs/launchpad.

[unreleased]: https://github.com/cosmos/cosmjs/compare/v0.26.6...HEAD
[0.26.6]: https://github.com/cosmos/cosmjs/compare/v0.26.5...v0.26.6
[0.26.5]: https://github.com/cosmos/cosmjs/compare/v0.26.4...v0.26.5
[0.26.4]: https://github.com/cosmos/cosmjs/compare/v0.26.3...v0.26.4
[0.26.3]: https://github.com/cosmos/cosmjs/compare/v0.26.2...v0.26.3
[0.26.2]: https://github.com/cosmos/cosmjs/compare/v0.26.1...v0.26.2
[0.26.1]: https://github.com/cosmos/cosmjs/compare/v0.26.0...v0.26.1
[0.26.0]: https://github.com/cosmos/cosmjs/compare/v0.25.6...v0.26.0
[0.25.6]: https://github.com/cosmos/cosmjs/compare/v0.25.5...v0.25.6
[0.25.5]: https://github.com/cosmos/cosmjs/compare/v0.25.4...v0.25.5
[0.25.4]: https://github.com/cosmos/cosmjs/compare/v0.25.3...v0.25.4
[0.25.3]: https://github.com/cosmos/cosmjs/compare/v0.25.2...v0.25.3
[0.25.2]: https://github.com/cosmos/cosmjs/compare/v0.25.1...v0.25.2
[0.25.1]: https://github.com/cosmos/cosmjs/compare/v0.25.0...v0.25.1
[0.25.0]: https://github.com/cosmos/cosmjs/compare/v0.24.1...v0.25.0
[0.24.1]: https://github.com/cosmos/cosmjs/compare/v0.24.0...v0.24.1
[0.24.0]: https://github.com/cosmos/cosmjs/compare/v0.23.0...v0.24.0<|MERGE_RESOLUTION|>--- conflicted
+++ resolved
@@ -6,7 +6,6 @@
 
 ## [Unreleased]
 
-<<<<<<< HEAD
 ### Added
 
 - @cosmjs/tendermint-rpc: Add `hash` field to `BroadcastTxAsyncResponse`
@@ -61,7 +60,6 @@
 [#709]: https://github.com/cosmos/cosmjs/issues/709
 [#948]: https://github.com/cosmos/cosmjs/pull/948
 
-=======
 ## [0.26.6] - 2022-01-10
 
 ### Changed
@@ -69,7 +67,6 @@
 - @cosmjs/cli: Replace `colors` dependency with `chalk` (see
   https://snyk.io/blog/open-source-npm-packages-colors-faker/)
 
->>>>>>> f7321234
 ## [0.26.5] - 2021-11-20
 
 ### Added
