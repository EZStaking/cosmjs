--- conflicted
+++ resolved
@@ -6,7 +6,6 @@
 
 ## [Unreleased]
 
-<<<<<<< HEAD
 ### Added
 
 - @cosmjs/stargate: Add `makeMultisignedTxBytes` which is like
@@ -53,13 +52,12 @@
 [#1131]: https://github.com/cosmos/cosmjs/pull/1131
 [#1168]: https://github.com/cosmos/cosmjs/pull/1168
 [#1133]: https://github.com/cosmos/cosmjs/issues/1133
-=======
+
 ## [0.28.11] - 2022-07-13
 
 ### Fixed
 
 - @cosmjs/faucet: Fix cooldown value from 86 seconds to 24 hours.
->>>>>>> 59ce76eb
 
 ## [0.28.10] - 2022-06-29
 
