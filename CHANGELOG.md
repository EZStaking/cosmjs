# CHANGELOG

The format is based on [Keep a Changelog](https://keepachangelog.com/en/1.0.0/),
and this project adheres to
[Semantic Versioning](https://semver.org/spec/v2.0.0.html).

## [Unreleased]

<<<<<<< HEAD
=======
## [0.31.2] - 2023-10-24

>>>>>>> 550a9fc1
### Fixed

- @cosmjs/stargate: Add missing memo field to Amino JSON representation of
  `MsgTransfer` and adapt converters. ([#1456])

<<<<<<< HEAD
[#1456]: https://github.com/cosmos/cosmjs/issues/1429

### Changed

- Drop support for Node.js 14 and add support for Node.js 20. ([#1421])
- @cosmjs/tendermint-rpc: Remove `Adaptor` abstractions which are not needed
  anymore by haing a dedicated client for each backend.
- @cosmjs/tendermint-rpc: Add
  `CometClient = Tendermint34Client | Tendermint37Client | Comet38Client` and
  `connectComet` for auto-detecting the right client for a provided endpoint.

[#1421]: https://github.com/cosmos/cosmjs/issues/1421

### Deprecated

- @cosmjs/tendermint-rpc: `CometClient` should be used instead of
  `TendermintClient`.
=======
[#1456]: https://github.com/cosmos/cosmjs/pull/1456
>>>>>>> 550a9fc1

## [0.31.1] - 2023-08-21

### Fixed

- @cosmjs/tendermint-rpc: Add missing `earliest_*` fields to `SyncInfo` record
  returned from the `/status` RPC endpoint ([#1448]).

### Changed

- @cosmjs/stargate, @cosmjs/cosmwasm-stargate: Change default multiplier for gas
  simulation from 1.3 to 1.4 to avoid out of case cases starting with Cosmos SDK
  0.47.
- @cosmjs/cosmwasm-stargate: Reduce default gas multiplier for
  `SigningCosmWasmClient.upload` to 1.1. ([#1360])

[#1360]: https://github.com/cosmos/cosmjs/issues/1360

## [0.31.0] - 2023-06-22

### Fixed

- @cosmjs/crypto: Migrate to `libsodium-wrappers-sumo` to be able to use the
  `crypto_pwhash` functions ([#1429]).

[#1429]: https://github.com/cosmos/cosmjs/issues/1429

### Added

- @cosmjs/cosmwasm-stargate: Add `SigningCosmWasmClient.instantiate2` ([#1407]).
- @cosmjs/cosmwasm-stargate: Add `CosmWasmClient.getContractsByCreator`
  ([#1266]).
- @cosmjs/stargate: `IndexedTx` and `DeliverTxResponse` now have a
  `msgResponses` field ([#1305]).
- @cosmjs/cosmwasm-stargate: Add `CosmWasmClient.broadcastTxSync` and
  `SigningCosmWasmClient.signAndBroadcastSync` to allow broadcasting without
  waiting for block inclusion. ([#1396])
- @cosmjs/stargate: Add `StargateClient.broadcastTxSync` and
  `SigningStargateClient.signAndBroadcastSync` to allow broadcasting without
  waiting for block inclusion. ([#1396])
- @cosmjs/cosmwasm-stargate: Add Amino JSON support for
  `MsgStoreCode.instantiate_permission`. ([#334])
- @cosmjs/stargate: Add group and gov v1 message types

[#334]: https://github.com/cosmos/cosmjs/issues/334
[#1266]: https://github.com/cosmos/cosmjs/issues/1266
[#1305]: https://github.com/cosmos/cosmjs/issues/1305
[#1396]: https://github.com/cosmos/cosmjs/pull/1396
[#1407]: https://github.com/cosmos/cosmjs/pull/1407

### Changed

- all: upgrade cosmjs-types to 0.8.0 to include Cosmos SDK 0.46/0.47 and IBC v7
  types.
- @cosmjs/cosmwasm-stargate: Implement auto-detection for Tendermint 0.34/37
  ([#1411]).
- @cosmjs/cosmwasm-stargate: Remove structured `searchTx` queries. Only raw
  query strings and key/value pairs are now supported. ([#1411])
- @cosmjs/cosmwasm-stargate: Let `searchTx` return non-readonly array. The
  caller owns this array and can mutate it as they want. ([#1411])
- @cosmjs/cosmwasm-stargate: In `UploadResult` (result from
  `SigningCosmWasmClient.upload`), rename `originalChecksum` to `checksum` and
  remove `compressedChecksum` ([#1409]).
- @cosmjs/stargate: Implement auto-detection for Tendermint 0.34/37 ([#1411]).
- @cosmjs/stargate: Remove structured `searchTx` queries. Only raw query strings
  and key/value pairs are now supported. ([#1411])
- @cosmjs/stargate: Let `searchTx` return non-readonly array. The caller owns
  this array and can mutate it as they want. ([#1411])
- @cosmjs/stargate: Remove `QueryClient.queryUnverified` and
  `QueryClient.queryVerified`. Please use `QueryClient.queryAbci` and
  `QueryClient.queryStoreVerified` instead.
- @cosmjs/stargate: Remove "not_supported_by_chain" option for Amino converter
  types since this is not needed anymore. ([#1403])

[#1403]: https://github.com/cosmos/cosmjs/issues/1403
[#1409]: https://github.com/cosmos/cosmjs/issues/1409
[#1411]: https://github.com/cosmos/cosmjs/pull/1411

## [0.30.1] - 2023-03-22

### Fixed

- @cosmjs/amino: Fix escaping of "&", "<" and ">" characters in Amino JSON
  encoding to match the Go implementation ([#1373], [#1388]).
- @cosmjs/tendermint-rpc: Move version check from
  `Tendermint{34,37}Client.create` to `.connect` in order to allow creating
  clients without performing the extra network request ([#1358]).
- @cosmjs/cli, @cosmjs/faucet: Add missing `bin/` directory to the
  package.json's `files` list to ship it as part of the released package.

[#1358]: https://github.com/cosmos/cosmjs/issues/1358
[#1373]: https://github.com/cosmos/cosmjs/pull/1373
[#1388]: https://github.com/cosmos/cosmjs/pull/1388

## [0.30.0] - 2023-03-09

### Changed

- all: The TypeScript compilation target is now ES2020 ([#1002]).
- all: Add full support for Node.js 18 and run all CI tests with it ([#1240]).
- all: Upgrade cosmjs-types to 0.7.
- @cosmjs/tendermint-rpc: Remove unused `index` field from `RpcTxEvent` and
  `TxEvent`. This is unset starting with Tendermint 0.34.
- @cosmjs/proto-signing: Make input and output of `decodePubkey` non-optional
  ([#1289]).
- @cosmjs/stargate: Remove unnecessary address prefix argument from
  `createStakingAminoConverters`. This made `prefix` in
  `SigningCosmWasmClientOptions` and `SigningStargateClientOptions` obsolete, so
  this was also deleted. ([#1291])
- @cosmjs/proto-signing: Remove `fromJSON`/`toJSON` from `TsProtoGeneratedType`
  such that generated types are not required to generate those anymore. The
  methods were provided by ts-proto but we never needed them. ([#1329])
- @cosmjs/stargate: Rename `fromTendermint34Event` to `fromTendermintEvent` and
  let it support both Tendermint 0.34 and 0.37 events as input.
- @cosmjs/cosmwasm-stargate: Remove `cosmWasmTypes`. Use
  `createWasmAminoConverters()` instead.
- @cosmjs/encoding: Remove previously deprecated `Bech32` class. Please replace
  `Bech32.encode`/`.decode` with free the functions `toBech32`/`fromBech32`.
- @cosmjs/cosmwasm-stargate: Changed the `SigningCosmWasmClient` constructor to
  include all Amino type converters that the `SigningStargateClient` uses by
  default, to match the default registry types ([#1384]).

[#1002]: https://github.com/cosmos/cosmjs/issues/1002
[#1240]: https://github.com/cosmos/cosmjs/pull/1240
[#1289]: https://github.com/cosmos/cosmjs/issues/1289
[#1291]: https://github.com/cosmos/cosmjs/issues/1291
[#1329]: https://github.com/cosmos/cosmjs/pull/1329
[#1384]: https://github.com/cosmos/cosmjs/pull/1384

### Added

- @cosmjs/stargate: Add `granteeGrants` and `granterGrants` queries to
  `AuthzExtension` ([#1308]).
- @cosmjs/tendermint-rpc: Add new `Tendermint37Client` and remove unused
  `Tendermint35Client`; Add `TendermintClient` as a union type for
  `Tendermint34Client` or `Tendermint37Client` and
  `isTendermint34Client`/`isTendermint37Client` to get the specific type
  ([#1376]).
- @cosmjs/stargate: Add constructors `StargateClient.create` and
  `SigningStargateClient.createWithSigner` to construct with a given Tendermint
  client ([#1376]).
- @cosmjs/cosmwasm-stargate: Add constructors `CosmWasmClient.create` and
  `SigningCosmWasmClient.createWithSigner` to construct with a given Tendermint
  client ([#1376]).
- @cosmjs/cosmwasm-stargate: Add `instantiate2Address` to pre-calculate
  addresses for Instantiate2 ([#1253]).
- @cosmjs/stargate: Add `txIndex` to `DeliverTxResponse` and `IndexedTx`
  ([#1361]).
- @cosmjs/stargate: Add `createDefaultAminoConverters` to access the
  `SigningStargateClient`'s list of default Amino type converters to match the
  default registry types in `defaultStargateTypes` ([#1384]).

[#1253]: https://github.com/cosmos/cosmjs/pull/1253
[#1308]: https://github.com/cosmos/cosmjs/pull/1308
[#1361]: https://github.com/cosmos/cosmjs/issues/1361
[#1376]: https://github.com/cosmos/cosmjs/pull/1376
[#1384]: https://github.com/cosmos/cosmjs/pull/1384

## [0.29.5] - 2022-12-07

### Fixed

- @cosmjs/stargate: Fix `protoDecimalToJson` for values with a 0 fractional
  part, such as `0.000000000000000000`, `1.000000000000000000` or
  `42.000000000000000000` ([#1326]).

[#1326]: https://github.com/cosmos/cosmjs/pull/1326

### Changed

- @cosmjs/crypto: `getSubtle()` does not use `getCryptoModule()` anymore to find
  a subtle implementation. Turns out all environments we support have subtle in
  `globalThis` or do not have it at all ([#1307], [#1340]).

[#1307]: https://github.com/cosmos/cosmjs/pull/1307
[#1340]: https://github.com/cosmos/cosmjs/pull/1340

### Deprecated

- @cosmjs/stargate: Deprecate `QueryClient.queryUnverified` in favour of newly
  added `QueryClient.queryAbci`.
- @cosmjs/stargate: Deprecate `QueryClient.queryVerified` in favour of newly
  added `QueryClient.queryStoreVerified`.

## [0.29.4] - 2022-11-15

### Added

- @cosmjs/tendermint-rpc: The options in the `HttpBatchClient` constructor are
  now of type `Partial<HttpBatchClientOptions>`, allowing you to set only the
  fields you want to change ([#1309]).
- @cosmjs/tendermint-rpc: Add missing exports `HttpBatchClient`,
  `HttpBatchClientOptions`, `RpcClient` ([#1311]).
- @cosmjs/tendermint-rpc: Send batch immediately when full in `HttpBatchClient`
  ([#1310]).

[#1309]: https://github.com/cosmos/cosmjs/issues/1309
[#1310]: https://github.com/cosmos/cosmjs/issues/1310
[#1311]: https://github.com/cosmos/cosmjs/issues/1311

### Fixed

- @cosmjs/cosmwasm-stargate: Fix `ContractCodeHistory` decoding when msg
  contains non-printable ASCII ([#1320]).
- @cosmjs/crypto: Bump elliptic version to ^6.5.4 due to
  [CVE-2020-28498](https://github.com/advisories/GHSA-r9p9-mrjm-926w).

[#1320]: https://github.com/cosmos/cosmjs/pull/1320

## [0.29.3] - 2022-10-25

### Added

- @cosmjs/tendermint-rpc: Add `HttpBatchClient`, which implements `RpcClient`,
  supporting batch RPC requests ([#1300]).
- @cosmjs/encoding: Add `lossy` parameter to `fromUtf8` allowing the use of a
  replacement charater instead of throwing.
- @cosmjs/stargate: Add structured `Events`s to `IndexTx.events` and
  `DeliverTxResponse.events`.
- @cosmjs/cosmwasm-stargate: Add structured `Events`s field to
  `SigningCosmWasmClient`s transaction execution methods.

### Fixed

- @cosmjs/stargate: Fix Amino JSON encoding of the unset case of
  `commission_rate` and `min_self_delegation` in
  `MsgEditValidator`/`AminoMsgEditValidator`.

## [0.29.2] - 2022-10-13

### Added

- @cosmjs/amino: Add `encodeEd25519Pubkey` analogue to the existing
  `encodeSecp256k1Pubkey`.
- @cosmjs/proto-signing: Add Ed25519 support to `encodePubkey` and
  `anyToSinglePubkey`. Export `anyToSinglePubkey`.
- @cosmjs/utils: Add `isDefined` which checks for `undefined` in a
  TypeScript-friendly way.
- @cosmjs/stargate: Add missing `{is,}MsgBeginRedelegateEncodeObject`,
  `{is,MsgCreateValidatorEncodeObject}` and `{is,MsgEditValidatorEncodeObject}`.

[#1300]: https://github.com/cosmos/cosmjs/pull/1300

### Fixed

- @cosmjs/cosmwasm-stargate: Use type `JsonObject = any` for smart query
  requests and messages (in `WasmExtension.wasm.queryContractSmart`,
  `CosmWasmClient.queryContractSmart`, `SigningCosmWasmClient.instantiate`,
  `SigningCosmWasmClient.migrate`, `SigningCosmWasmClient.execute`). This
  reverts the type change done in CosmJS 0.23.0. ([#1281], [#1284])
- @cosmjs/cosmwasm-stargate: `AminoMsgCreateValidator` and
  `createStakingAminoConverters` were fixed after testing both
  `MsgCreateValidator` and `MsgEditValidator` in sign mode direct and Amino JSON
  ([#1290]).

[#1281]: https://github.com/cosmos/cosmjs/pull/1281
[#1284]: https://github.com/cosmos/cosmjs/pull/1284
[#1290]: https://github.com/cosmos/cosmjs/pull/1290

## [0.29.1] - 2022-10-09

### Changed

- @cosmjs/stargate, @cosmjs/cosmwasm-stargate: Add address to "Account does not
  exist on chain." error message.

## [0.29.0] - 2022-09-15

### Added

- @cosmjs/stargate: Add `makeMultisignedTxBytes` which is like
  `makeMultisignedTx` but returns bytes ready to broadcast ([#1176]).
- @cosmjs/tendermint-rpc: Add Tendermint 0.35 client (private, unusable). This
  is currently not used by higher level clients as Cosmos SDK 0.42-0.46 use
  Tendermint 0.34. It may become public or evolve into a Tendermint 0.36+ client
  from here. If you need this client, please comment in [#1225] or open a new
  issue. ([#1154] and [#1225])
- @cosmjs/tendermint-rpc: Add fields `codespace` and `info` to
  `AbciQueryResponse`.
- @cosmjs/cosmwasm-stargate: Add `SigningCosmWasmClient.executeMultiple`
  ([#1072]).
- @cosmjs/math: Add `{Uint32,Int53,Uint53,Uint64}.toBigInt` converter methods.
- @cosmjs/stargate: Add missing exports `AminoMsgTransfer`/`isAminoMsgTransfer`.
- @cosmjs/stargate: Add support for `MsgVoteWeighted` (register by default and
  create Amino JSON converters) ([#1224]).
- @cosmjs/stargate: Add Amino JSON support for `MsgCreateVestingAccount`.
- @cosmjs/stargate and @cosmjs/cosmwasm-stargate: Create and use
  BroadcastTxError ([#1096]).
- @cosmjs/stargate: Add height parameter to `QueryClient.queryUnverified`
  ([#1250]).
- @cosmjs/faucet: Allow configuring the cooldown value via
  `FAUCET_COOLDOWN_TIME` environment variable.
- @cosmjs/stargate: Add missing exports `setupAuthzExtension`,
  `setupFeegrantExtension` and `setupSlashingExtension` ([#1261]).
- @cosmjs/stargate: Add missing exports `createCrysisAminoConverters`,
  `createEvidenceAminoConverters`, `createSlashingAminoConverters` and
  `createVestingAminoConverters` ([#1261]).

[#1072]: https://github.com/cosmos/cosmjs/issues/1072
[#1096]: https://github.com/cosmos/cosmjs/issues/1096
[#1154]: https://github.com/cosmos/cosmjs/issues/1154
[#1176]: https://github.com/cosmos/cosmjs/pull/1176
[#1224]: https://github.com/cosmos/cosmjs/pull/1224
[#1225]: https://github.com/cosmos/cosmjs/issues/1225
[#1250]: https://github.com/cosmos/cosmjs/issues/1250
[#1261]: https://github.com/cosmos/cosmjs/pull/1261

### Fixed

- @cosmjs/stargate: Fix valid values of `BondStatusString` for `validators`
  query ([#1170]).
- @cosmjs/tendermint-rpc: Fix decoding validator updates due to slashing
  ([#1177]).
- @cosmjs/math: Check for negative values in `Decimal.fromAtomics` ([#1188]).
- @cosmjs/tendermint-rpc: Fix `key` and `value` type in `RpcAbciQueryResponse`
  to also include the `null` option.
- @cosmjs/tendermint-rpc: Fix decoding events without attributes ([#1198]).
- @cosmjs/amino, @cosmjs/proto-signing: Support amounts larger than the uint64
  range in `parseCoins` ([#1268]).
- @cosmjs/cosmwasm-stargate: Accept non-ASCII inputs in query requests of
  `{CosmWasmClient,WasmExtension}.queryContractSmart` ([#1269]).

[#1170]: https://github.com/cosmos/cosmjs/issues/1170
[#1177]: https://github.com/cosmos/cosmjs/issues/1177
[#1188]: https://github.com/cosmos/cosmjs/pull/1188
[#1198]: https://github.com/cosmos/cosmjs/pull/1198
[#1268]: https://github.com/cosmos/cosmjs/issues/1268
[#1269]: https://github.com/cosmos/cosmjs/issues/1269

### Changed

- all: Upgrade cosmjs-types to 0.5 ([#1131]).
- all: Drop support for Node.js < 14.
- all: Use caret version for internal dependencies' version ranges ([#1254]).
- @cosmjs/stargate: Change `packetCommitment` parameter `sequence` type from
  `Long` to `number` ([#1168]).
- @cosmjs/tendermint-rpc: The type of `votingPower` fields was changed from
  `number` to `bigint` as those values can exceed the safe integer range
  ([#1133]).
- @cosmjs/stargate: Remove Cosmos SDK 0.42 support ([#1094]).
- @cosmjs/tendermint-rpc: Change spelling of field `codeSpace` to `codespace` in
  `TxData` and `BroadcastTxSyncResponse` ([#1234]).
- @cosmjs/stargate: `BankExtension.totalSupply` now takes a pagination key
  argument and returns the full `QueryTotalSupplyResponse` including the next
  pagination key ([#1095]).
- @cosmjs/proto-signing: `makeAuthInfoBytes` now expects a fee granter and fee
  payer argument in position 4 and 5.
- @cosmjs/stargate: Rename exported function `createFreegrantAminoConverters` to
  `createFeegrantAminoConverters` due to a typo ([#1261).

[#1131]: https://github.com/cosmos/cosmjs/pull/1131
[#1168]: https://github.com/cosmos/cosmjs/pull/1168
[#1133]: https://github.com/cosmos/cosmjs/issues/1133
[#1094]: https://github.com/cosmos/cosmjs/issues/1094
[#1234]: https://github.com/cosmos/cosmjs/issues/1234
[#1095]: https://github.com/cosmos/cosmjs/issues/1095
[#1254]: https://github.com/cosmos/cosmjs/issues/1254
[#1261]: https://github.com/cosmos/cosmjs/pull/1261

## [0.28.11] - 2022-07-13

### Fixed

- @cosmjs/faucet: Fix cooldown value from 86 seconds to 24 hours.

## [0.28.10] - 2022-06-29

### Fixed

- @cosmjs/tendermint-rpc: Fix decoding events without attributes ([#1198]).

[#1198]: https://github.com/cosmos/cosmjs/pull/1198

## [0.28.9] - 2022-06-21

This version replaces the 0.28.8 release which was erroneously tagged as 0.26.8
and released to npm under that wrong version. In order to avoid further
confusion we give up the .8 patch version. Users should install `^0.28.9` for
all `@cosmjs/*` packages to be safe. Users of `^0.26` should upgrade to a more
recent minor version if they run into trouble.

## [0.28.8] - 2022-06-21

- @cosmjs/tendermint-rpc: Fix decoding validator updates due to slashing
  ([#1177]).

[#1177]: https://github.com/cosmos/cosmjs/issues/1177

## [0.28.7] - 2022-06-14

### Fixed

- @cosmjs/stargate: Fix valid values of `BondStatusString` for `validators`
  query ([#1170]).

[#1170]: https://github.com/cosmos/cosmjs/issues/1170

### Changed

- @cosmjs/proto-signing, @cosmjs/cosmwasm-stargate: Turn `protobufjs` into a
  devDependency ([#1166]).

[#1166]: https://github.com/cosmos/cosmjs/pull/1166

## [0.28.6] - 2022-06-08

## [0.28.5] - 2022-06-08

### Added

- @cosmjs/math: Add `Decimal.floor` and `Decimal.ceil`.
- @cosmjs/tendermint-rpc: Add `num_unconfirmed_txs` endpoint. ([#1150])

[#1150]: https://github.com/cosmos/cosmjs/pull/1150

### Changed

- @cosmjs/stargate: Let `calculateFee` handle fee amounts that exceed the safe
  integer range.
- @cosmjs/cosmwasm-stargate, @cosmjs/stargate, @cosmjs/proto-signing: Upgrade
  protobufjs to 6.11.

### Fixed

- @cosmjs/tendermint-rpc: Fix block results validator update decoder. ([#1151])

[#1151]: https://github.com/cosmos/cosmjs/issues/1151

## [0.28.4] - 2022-04-15

### Added

- @cosmjs/math: Add `Decimal.zero` and `Decimal.one` ([#1110]).
- @cosmjs/amino: Add `addCoins` ([#1116])
- @cosmjs/stargate: Add `StargateClient.getBalanceStaked()` to query the sum of
  all staked balance. ([#1116])

### Changed

- @cosmjs/faucet: Docker build image is 90 % smaller now (from 500 MB to 50 MB)
  due to build system optimizations ([#1120], [#1121]).
- @cosmjs/cosmwasm-stargate: `CosmWasmClient.connect` and
  `SigningCosmWasmClient.connectWithSigner` now accept custom HTTP headers
  ([#1007])
- @cosmjs/stargate: `StargateClient.connect` and
  `SigningStargateClient.connectWithSigner` now accept custom HTTP headers
  ([#1007])
- @cosmjs/tendermint-rpc: `Tendermint34Client.connect` now accepts custom HTTP
  headers ([#1007]).

[#1007]: https://github.com/cosmos/cosmjs/issues/1007
[#1110]: https://github.com/cosmos/cosmjs/issues/1110
[#1120]: https://github.com/cosmos/cosmjs/pull/1120
[#1121]: https://github.com/cosmos/cosmjs/pull/1121
[#1116]: https://github.com/cosmos/cosmjs/issues/1116

## [0.28.3] - 2022-04-11

### Added

- @cosmjs/encoding: Add missing export: `normalizeBech32`.

## [0.28.2] - 2022-04-07

### Added

- @cosmjs/encoding: Create `normalizeBech32`.
- @cosmjs/stargate: Added support for `MsgCreateVestingAccount` ([#1074]).
  Please note that Amino JSON signing is currently not available for this type
  ([#1115]).

[#1074]: https://github.com/cosmos/cosmjs/issues/1074
[#1115]: https://github.com/cosmos/cosmjs/issues/1115

## [0.28.1] - 2022-03-30

### Added

- @cosmjs/stargate: Added the ability to specify a custom account parser for
  `StargateClient`

### Fixed

- @cosmjs/proto-signing: Add missing runtime dependencies @cosmjs/encoding and
  @cosmjs/utils.
- @cosmjs/tendermint-rpc: Add missing runtime dependency @cosmjs/utils.

## [0.28.0] - 2022-03-17

### Changed

- all: The TypeScript compilation target is now ES2018.
- @cosmjs/crypto: Add `Secp256k1.uncompressPubkey`.
- @cosmjs/crypto: Replace hashing implementations with @noble/hashes ([#960]).
- @cosmjs/faucet: Set default value of `FAUCET_GAS_LIMIT` to 100_000 to better
  support Cosmos SDK 0.45 chains.
- @cosmjs/stargate: The `AminoTypes` now always requires an argument of type
  `AminoTypesOptions`. This is an object with a required `prefix` field. Before
  the prefix defaulted to "cosmos" but this is almost never the right choice for
  CosmJS users that need to add Amino types manually. ([#989])
- @cosmjs/cosmwasm-stargate: `height`, `gasWanted` and `gasUsed` have been added
  to all result types of `SigningCosmWasmClient`
- @cosmjs/stargate: `MsgSend` and `Coin` are now parts of
  `defaultRegistryTypes`. ([#994])
- @cosmjs/proto-signing: `Registry`'s constructor can now override default
  types. ([#994])
- @cosmjs/tendermint-rpc: The property `evidence` in the interface `Block` is
  now non-optional. ([#1011])
- @cosmjs/stargate: Added the following message types to stargate's
  `defaultRegistryTypes`: ([#1026])
  - cosmos.authz.v1beta1.MsgGrant
  - cosmos.authz.v1beta1.MsgExec
  - cosmos.authz.v1beta1.MsgRevoke
  - cosmos.feegrant.v1beta1.MsgGrantAllowance
  - cosmos.feegrant.v1beta1.MsgRevokeAllowance
- @cosmjs/stargate: In `AminoTypes` the uniqueness of the Amino type identifier
  is checked in `fromAmino` now instead of the constructor. This only affects
  you if multiple different protobuf type URLs map to the same Amino type
  identifier which should not be the case anyways.
- @cosmjs/stargate: Added support for slashing queries ([#927])
- @cosmjs/ledger-amino: Renamed `LaunchpadLedger` to `LedgerConnector` ([#955])
- @cosmjs/encoding: Created `toBech32()` and `fromBech32()`. Class Bech32 is now
  deprecated and should not longer be used. ([#1053])
- @cosmjs/crypto: Use a custom BIP-39 implementation to reduce external
  dependencies. This should also reduce the bundle size as only the English
  wordlist is shipped. ([#966])
- @cosmjs/cli: Rename binary `cosmwasm-cli` to `cosmjs-cli` ([#1033]).
- @cosmjs/stargate: Added Authz queries. ([#1080]).
- @cosmjs/stargate & @cosmjs/cosmwasm-stargate: Removed default types from
  AminoTypes. ([#1079])
- @cosmjs/cosmwasm-stargate: getCodes() automatically loops through all
  pagination pages now. ([#1077])
- @cosmjs/stargate & @cosmjs/cosmwasm-stargate: Timeout Errors shows more
  relevant information about the timeout. ([#1066])

[#927]: https://github.com/cosmos/cosmjs/issues/927
[#955]: https://github.com/cosmos/cosmjs/issues/955
[#960]: https://github.com/cosmos/cosmjs/pull/960
[#966]: https://github.com/cosmos/cosmjs/pull/966
[#989]: https://github.com/cosmos/cosmjs/issues/989
[#994]: https://github.com/cosmos/cosmjs/issues/994
[#1011]: https://github.com/cosmos/cosmjs/issues/1011
[#1026]: https://github.com/cosmos/cosmjs/issues/1026
[#1033]: https://github.com/cosmos/cosmjs/issues/1033
[#1053]: https://github.com/cosmos/cosmjs/issues/1053
[#1066]: https://github.com/cosmos/cosmjs/issues/1066
[#1077]: https://github.com/cosmos/cosmjs/issues/1077
[#1078]: https://github.com/cosmos/cosmjs/issues/1078
[#1079]: https://github.com/cosmos/cosmjs/issues/1079
[#1080]: https://github.com/cosmos/cosmjs/issues/1080

### Removed

- @cosmjs/crypto: Remove the SHA1 implementation (`Sha1` and `sha1`) as it is
  not used in the Cosmos tech stack and not implemented in the hashing lib we
  want to migrate to ([#1003]). Also it has known weaknesses.
- @cosmjs/launchpad: Package was removed as no support for Cosmos SDK 0.37-0.39
  is needed anymore ([#947]).

[#947]: https://github.com/cosmos/cosmjs/issues/947
[#1003]: https://github.com/cosmos/cosmjs/issues/1003

## [0.27.1] - 2022-01-26

### Added

- @cosmjs/cosmwasm-stargate: Add `fromBinary`/`toBinary` to convert between
  JavaScript objects and the JSON representation of `cosmwasm_std::Binary`
  (base64).
- @cosmjs/cosmwasm-stargate: Export `WasmExtension` and `setupWasmExtension`.
- @cosmjs/ledger-amino: Added `LedgerSigner.showAddress` and
  `LaunchpadLedger.showAddress` to show the user's address in the Ledger screen.

### Changed

- @cosmjs/stargate: The error messages for missing types in `AminoTypes` now
  contain the type that was searched for ([#990]).
- @cosmjs/tendermint-rpc: Change the `Evidence` type to `any` and avoid decoding
  it. The structure we had before was outdated and trying to decode it led to
  exceptions at runtime when a block with actual values was encountered.
  ([#980])

[#990]: https://github.com/cosmos/cosmjs/pull/990
[#980]: https://github.com/cosmos/cosmjs/issues/980

## [0.27.0] - 2022-01-10

### Added

- @cosmjs/tendermint-rpc: Add `hash` field to `BroadcastTxAsyncResponse`
  ([#938]).
- @cosmjs/stargate: Add `denomMetadata` and `denomsMetadata` to `BankExtension`
  ([#932]).
- @cosmjs/stargate: Merge `DeliverTxFailure` and `DeliverTxSuccess` into a
  single `DeliverTxResponse` ([#878], [#949]). Add `assertIsDeliverTxFailure`.
- @cosmjs/stargate: Created initial `MintExtension`.
- @cosmjs/stargate: Created `types.Dec` decoder function
  `decodeCosmosSdkDecFromProto`.
- @cosmjs/amino: Added `StdTx`, `isStdTx` and `makeStdTx` and removed them from
  @cosmjs/launchpad. They are re-exported in @cosmjs/launchpad for backwards
  compatibility.
- @cosmjs/stargate: Add `GasPrice.toString`.
- @cosmjs/faucet: Added a new functionality to faucet: Each address is only
  allowed to get credits once every 24h to prevent draining. ([#962]))

[#962]: https://github.com/cosmos/cosmjs/issues/962
[#938]: https://github.com/cosmos/cosmjs/issues/938
[#932]: https://github.com/cosmos/cosmjs/issues/932
[#878]: https://github.com/cosmos/cosmjs/issues/878
[#949]: https://github.com/cosmos/cosmjs/issues/949

### Fixed

- @cosmjs/tendermint-rpc: Add missing `BlockSearchResponse` case to `Response`.

### Changed

- @cosmjs/stargate: Remove verified queries from `AuthExtension` and
  `BankExtension` as well as `StargateClient.getAccountVerified` because the
  storage layout is not stable across multiple Cosmos SDK releases. Verified
  queries remain available in the `IbcExtension` because for IBC the storage
  layout is standardized. Such queries can still be implemented in CosmJS caller
  code that only needs to support one backend. ([#865])
- @cosmjs/tendermint-rpc: Remove default URL from `HttpClient` and
  `WebsocketClient` constructors ([#897]).
- all: Upgrade cosmjs-types to 0.4. This includes the types of the Cosmos SDK
  0.44 modules x/authz and x/feegrant. It causes a few breaking changes by
  adding fields to interfaces as well as changing `Date` to a `Timestamp`
  object. ([#928])
- @cosmjs/stargate and @cosmjs/cosmwasm-stargate: Add simulation support
  ([#931]).
- @cosmjs/cosmwasm-stargate: Rename `BroadcastTx{Success,Failure}` to
  `DeliverTx{Success,Failure}`, `BroadcastTxResponse` to `DeliverTxResponse`,
  `isBroadcastTx{Success,Failure}` to `isDeliverTx{Success,Failure}` and
  `assertIsBroadcastTxSuccess` to `assertIsDeliverTxSuccess`. ([#946])
- @cosmjs/tendermint-rpc: Remove `Tendermint33Client` and related symbols.
- @cosmjs/cosmwasm-stargate: Add support for wasmd 0.21. This changes the AMINO
  JSON representation of `Msg{Execute,Instantiate,Migrate}Contract.msg` from
  base64 strings to JSON objects. ([#948])
- @cosmjs/cli: Replace `colors` dependency with `chalk` (see
  https://snyk.io/blog/open-source-npm-packages-colors-faker/)

[#865]: https://github.com/cosmos/cosmjs/issues/865
[#897]: https://github.com/cosmos/cosmjs/issues/897
[#928]: https://github.com/cosmos/cosmjs/issues/928
[#931]: https://github.com/cosmos/cosmjs/pull/931
[#709]: https://github.com/cosmos/cosmjs/issues/709
[#946]: https://github.com/cosmos/cosmjs/pull/946
[#948]: https://github.com/cosmos/cosmjs/pull/948

## [0.26.6] - 2022-01-10

### Changed

- @cosmjs/cli: Replace `colors` dependency with `chalk` (see
  https://snyk.io/blog/open-source-npm-packages-colors-faker/)

## [0.26.5] - 2021-11-20

### Added

- @cosmjs/amino: The `coin` and `coins` helpers now support both `number` and
  `string` as input types for the amount. This is useful if your values exceed
  the safe integer range.

### Fixed

- @cosmjs/tendermint-rpc: Fix undefined `this` in `decodeBroadcastTxAsync` and
  `broadcastTxAsync` ([#937]).

[#937]: https://github.com/cosmos/cosmjs/pull/937

## [0.26.4] - 2021-10-28

### Fixed

- @cosmjs/cosmwasm-stargate: Fix response error handling for smart queries.

## [0.26.3] - 2021-10-25

### Added

- @cosmjs/ledger-amino: Add support for using forks of the Cosmos Ledger app by
  adding the fields `LaunchpadLedgerOptions.ledgerAppName` and
  `.minLedgerAppVersion`.

### Deprecated

- @cosmjs/stargate: The verified queries from `AuthExtension` and
  `BankExtension` as well as `StargateClient.getAccountVerified` are deprecated
  and will be removed in 0.27 ([#910]).

[#910]: https://github.com/cosmos/cosmjs/pull/910

## [0.26.2] - 2021-10-12

### Fixed

- @cosmjs/stargate: remove extra space in messageTimeout registry.
- @cosmjs/cosmwasm-stargate: Fix Amino JSON representation of
  `MsgInstantiateContract`, `MsgMigrateContract` and `MsgExecuteContract` to
  match the wasmd expectation. This was broken since the wasmd upgrade to
  Stargate such that no Ledger signing was possible for those message types in
  the meantime.

## [0.26.1] - 2021-09-30

### Added

- @cosmjs/amino: `decodeBech32Pubkey` and `decodeAminoPubkey` now support
  decoding multisig public keys ([#882]).

### Fixed

- @cosmjs/stargate: Add missing pagination key arguments to query types in
  `GovExtension`.

[#882]: https://github.com/cosmos/cosmjs/issues/882

## [0.26.0] - 2021-08-24

### Added

- @cosmjs/tendermint-rpc: `Tendermint34Client.blockSearch` and
  `Tendermint34Client.blockSearchAll` were added to allow searching blocks in
  Tendermint 0.34.9+ backends.
- @cosmjs/tendermint-rpc: `Tendermint33Client` has been added to provide support
  for Tendermint v0.33.
- @cosmjs/tendermint-rpc: Exports relating to `Tendermint33Client` are now
  available under `tendermint33`.
- @cosmjs/proto-signing and @cosmjs/stargate: Create a Stargate-ready
  `parseCoins` that replaces the `parseCoins` re-export from `@cosmjs/amino`.
- @cosmjs/cosmwasm-stargate: Export `isValidBuilder`, which is a clone of
  `isValidBuilder` from @cosmjs/cosmwasm-launchpad.
- @cosmjs/cosmwasm-stargate: Copy symbols `Code`, `CodeDetails`, `Contract`,
  `ContractCodeHistoryEntry` and `JsonObject` from @cosmjs/cosmwasm-launchpad
  and remove dependency on @cosmjs/cosmwasm-launchpad.
- @cosmjs/faucet: Add new configuration variable `FAUCET_PATH_PATTERN` to
  configure the HD path of the faucet accounts ([#832]).
- @cosmjs/cosmwasm-stargate: Add field `ibcPortId` to `Contract` ([#836]).
- @cosmjs/stargate: Add `GovExtension` for query client.
- @cosmjs/stargate: Add support for `MsgDeposit`, `MsgSubmitProposal` and
  `MsgVote`.

[#832]: https://github.com/cosmos/cosmjs/issues/832
[#836]: https://github.com/cosmos/cosmjs/issues/836

### Changed

- @cosmjs/cosmwasm-launchpad: The `transferAmount` property on
  `InstantiateOptions` (accepted as a parameter to
  `SigningCosmWasmClient.instantiate`) has been renamed to `funds`.
- @cosmjs/cosmwasm-stargate: The `transferAmount` property on
  `InstantiateOptions` (accepted as a parameter to
  `SigningCosmWasmClient.instantiate`) has been renamed to `funds`.
- @cosmjs/cosmwasm-stargate: Default fee/gas values have been removed. Fees now
  need to be calculated and passed to `SigningCosmWasmClient` when calling any
  methods which submit transactions to the blockchain.
- @cosmjs/stargate: Default fee/gas values have been removed. Fees now need to
  be calculated and passed to `SigningStargateClient` when calling any methods
  which submit transactions to the blockchain.
- @cosmjs/tendermint-rpc: Make `tendermint34.Header.lastBlockId` and
  `tendermint34.Block.lastCommit` optional to better handle the case of height 1
  where there is no previous block.
- @cosmjs/proto-signing: `makeAuthInfoBytes` now takes an array of pubkey
  sequence pairs in order to support different sequences for different signers.
- @cosmjs/cosmwasm-stargate: Upgraded client to support wasmd 0.18 backends.
  Other backends are not supported anymore. Update proto types from
  `cosmwasm.wasm.v1beta1.*` to `cosmwasm.wasm.v1.*`. `MsgStoreCode.source` and
  `MsgStoreCode.builder` were removed; `MsgInstantiateContract.initMsg` and
  `MsgMigrateContract.migrateMsg` were renamed to `msg`; `Code.{source,builder}`
  and `CodeDetails.{source,builder}` were removed; `isValidBuilder` was removed;
  `UploadMeta` and the `meta` from `SigningCosmWasmClient.upload` were removed.
  ([#863])

[#863]: https://github.com/cosmos/cosmjs/pull/863

### Removed

- Node.js v10 is no longer supported. Please use v12 or later.
- @cosmjs/cosmwasm-stargate: Remove `CosmWasmFeeTable` type and
  `defaultGasLimits` object.
- @cosmjs/stargate: Remove types, objects and functions to do with default fees:
  `CosmosFeeTable`, `FeeTable`, `GasLimits`, `defaultGasLimits`,
  `defaultGasPrice` and `buildFeeTable`.
- @cosmjs/tendermint-rpc: `Client` has been removed. Please use
  `Tendermint33Client` or `Tendermint34Client`, depending on your needs.
- @cosmjs/cosmwasm: Package removed ([#786]).
- @cosmjs/cosmwasm-launchpad: Package removed ([#786]).

[#786]: https://github.com/cosmos/cosmjs/issues/786

### Fixed

- @cosmjs/socket: Upgrade dependency "ws" to version 7 to avoid potential
  security problems.

## [0.25.6] - 2021-07-26

### Fixed

- @cosmjs/stargate: Fix types `AminoMsgTransfer` and `AminoHeight` as well as
  the encoding of `MsgTransfer` for Amino signing.

## [0.25.5] - 2021-06-23

### Added

- @cosmjs/tendermint-rpc: `Tendermint34Client.blockSearch` and
  `Tendermint34Client.blockSearchAll` were added to allow searching blocks in
  Tendermint 0.34.9+ backends. This is a backport of [#815]. Note: Decoding
  blocks of height 1 is unsupported. This is fixed in [#815] and will be
  released as part of CosmJS 0.26.

[#815]: https://github.com/cosmos/cosmjs/pull/815

## [0.25.4] - 2021-05-31

### Fixed

- @cosmjs/socket: Upgrade dependency "ws" to version 7 to avoid potential
  security problems.

## [0.25.3] - 2021-05-18

### Fixed

- @cosmjs/cosmwasm-stargate, @cosmjs/stargate: Fix error propagation in
  `CosmWasmClient.broadcastTx` and `StargateClient.broadcastTx` ([#800]). This
  bug was introduced with the switch from broadcast mode "commit" to "sync" in
  version 0.25.0.
- @cosmjs/launchpad, @cosmjs/stargate: Avoid the use of named capture groups in
  `GasPrice.fromString` to restore ES2017 compatibility and make the library
  work with Hermes ([#801]; thanks [@AlexBHarley]).
- @cosmjs/launchpad: Adapt `GasPrice.fromString` denom pattern to Cosmos SDK
  0.39 rules: reduce denom length to 16 and allow digits in denom.
- @cosmjs/stargate: Adapt `GasPrice.fromString` denom pattern to Cosmos SDK 0.42
  rules: allow lengths up to 128, allow upper case letters and digits.

[#800]: https://github.com/cosmos/cosmjs/issues/800
[#801]: https://github.com/cosmos/cosmjs/issues/801
[@alexbharley]: https://github.com/AlexBHarley

## [0.25.2] - 2021-05-11

### Added

- @cosmjs/cosmwasm-stargate: Add `broadcastTimeoutMs` and
  `broadcastPollIntervalMs` options added to `SigningCosmWasmClientOptions`.
- @cosmjs/proto-signing: Add `serialize` and `serializeWithEncryptionKey`
  methods to `DirectSecp256k1HdWallet`. Also add `deserialize` and
  `deserializeWithEncryptionKey` static methods.
- @cosmjs/proto-signing: Export `extractKdfConfiguration` and `executeKdf`
  helper functions and `KdfConfiguration` type.
- @cosmjs/proto-signing: Export `makeCosmoshubPath` helper.
- @cosmjs/stargate: Export `makeCosmoshubPath` helper.
- @cosmjs/stargate: Add `broadcastTimeoutMs` and `broadcastPollIntervalMs`
  options added to `SigningStargateClientOptions`.

## [0.25.1] - 2021-05-06

### Added

- @cosmjs/cosmwasm-stargate: Export types `Code`, `CodeDetails`, `Contract`,
  `ContractCodeHistoryEntry` and `JsonObject` which are response types of
  `CosmWasmClient` methods. Export types `ChangeAdminResult`, `ExecuteResult`,
  `InstantiateOptions`, `InstantiateResult`, `MigrateResult`, `UploadMeta` and
  `UploadResult` which are argument or response types of `SigningCosmWasmClient`
  methods.

### Fixed

- @cosmjs/cosmwasm-stargate: Use `CosmWasmFeeTable` instead of `CosmosFeeTable`
  in `SigningCosmWasmClientOptions`; export type `CosmWasmFeeTable`.
- @cosmjs/amino, @cosmjs/cli, @cosmjs/ledger-amino, @cosmjs/proto-signing: Fix
  runtime error caused by passing explicitly undefined options.

## [0.25.0] - 2021-05-05

### Added

- @cosmjs/cosmwasm-launchpad: Expose `SigningCosmWasmClient.fees`.
- @cosmjs/cosmwasm-stargate: Expose `SigningCosmWasmClient.fees` and
  `SigningCosmWasmClient.registry`.
- @cosmjs/launchpad: Expose `SigningCosmosClient.fees`.
- @cosmjs/stargate: Expose `SigningStargateClient.fees` and
  `SigningStargateClient.registry`.
- @cosmjs/stargate: Add support for different account types in `accountFromAny`
  and `StargateClient`. Added `ModuleAccount` and vesting accounts
  `BaseVestingAccount`, `ContinuousVestingAccount`, `DelayedVestingAccount` and
  `PeriodicVestingAccount`.
- @cosmjs/stargate: Add codecs for IBC channel tx, client query/tx, and
  connection tx, as well as Tendermint.
- @cosmjs/stargate: Add support for IBC message types in
  `SigningStargateClient`.
- @cosmjs/stargate: Added new `logs` export with all the functionality from
  @cosmjs/launchpad.
- @cosmjs/stargate: Added new `Coin`, `coin`, `coins` and `parseCoins` exports
  which have the same functionality as already existed in @cosmjs/launchpad.
- @cosmjs/amino: New package created that contains the shared amino signing
  functionality for @cosmjs/launchpad and @cosmjs/stargate.
- @cosmjs/amino: Split public key interfaces into `Pubkey`, `SinglePubkey` and
  `Secp256k1Pubkey` where `Pubkey` is a generalization of the old `PubKey` that
  supported nested pubkeys for multisig. `SinglePubkey` is the old `PubKey` in
  which the `value` is a base64 encoded string. And `Secp256k1Pubkey` is a
  single secp256k1 pubkey.
- @cosmjs/utils: The new `arrayContentStartsWith` works similar to
  `arrayContentEquals` but only checks the start of an array.
- @cosmjs/proto-signing: Added new `Coin`, `coin`, `coins` and `parseCoins`
  exports which have the same functionality as already existed in
  @cosmjs/launchpad.
- @cosmjs/stargate: Add `SigningStargateClient.sign`, which allows you to create
  signed transactions without broadcasting them directly. The new type
  `SignerData` can be passed into `.sign` to skip querying account number,
  sequence and chain ID
- @cosmjs/cosmwasm-stargate: Add `SigningCosmWasmClient.sign`, which allows you
  to create signed transactions without broadcasting them directly. The new type
  `SignerData` from @cosmjs/stargate can be passed into `.sign` to skip querying
  account number, sequence and chain ID.
- @cosmjs/stargate: Add constructor `SigningStargateClient.offline` which does
  not connect to Tendermint. This allows offline signing.
- @cosmjs/stargate: Add `makeMultisignedTx` which allows you to assemble a
  transaction signed by a multisig account.
- @cosmjs/stargate: Add `delegateTokens`, `undelegateTokens` and
  `withdrawRewards` methods to `SigningStargateClient`.
- @cosmjs/stargate: Export `defaultGasLimits` and `defaultGasPrice`.
- @cosmjs/cosmwasm-stargate: Export `defaultGasLimits`.
- @cosmjs/stargate: `SigningStargateClient` constructor is now `protected`.
- @cosmjs/cosmwasm-stargate: `SigningCosmWasmClient` constructor is now
  `protected`.
- @cosmjs/cosmwasm-stargate: Add `SigningCosmWasmClient.offline` static method
  for constructing offline clients without a Tendermint client.
- @cosmjs/stargate: Add `SigningStargateClient.sendIbcTokens` method.
- @cosmjs/amino: Export `Secp256k1HdWalletOptions` interface.
- @cosmjs/amino: Add `bip39Password` option to `Secp256k1HdWallet` options.
- @cosmjs/proto-signing: Export `DirectSecp256k1HdWalletOptions` interface.
- @cosmjs/proto-signing: Add `bip39Password` option to `DirectSecp256k1HdWallet`
  options.
- @cosmjs/amino: Add `rawEd25519PubkeyToRawAddress` helper function.
- @cosmjs/tendermint-rpc: Add `pubkeyToAddress`, `pubkeyToRawAddress`,
  `rawEd25519PubkeyToRawAddress`, and `rawSecp256k1PubkeyToRawAddress` helper
  functions.
- @cosmjs/stargate: `StargateClient.broadcastTx` and `.getTx` results now
  include `gasUsed` and `gasWanted` properties.
- @cosmjs/cosmwasm-stargate: `CosmWasmClient.broadcastTx` and `.getTx` results
  now include `gasUsed` and `gasWanted` properties.
- @cosmjs/proto-signing: Export `DecodeObject` and `TxBodyEncodeObject`
  interfaces as well as `isTxBodyEncodeObject` helper function.
- @cosmjs/stargate: Add `MsgDelegateEncodeObject`, `MsgSendEncodeObject`,
  `MsgTransferEncodeObject`, `MsgUndelegateEncodeObject` and
  `MsgWithdrawDelegatorRewardEncodeObject` interfaces as well as
  `isMsgDelegateEncodeObject` etc helpers.
- @cosmjs/cosmwasm-stargate: Add `MsgClearAdminEncodeObject`,
  `MsgExecuteContractEncodeObject`, `MsgInstantiateContractEncodeObject`,
  `MsgMigrateContractEncodeObject`, `MsgStoreCodeEncodeObject` and
  `MsgUpdateAdminEncodeObject` interfaces as well as
  `isMsgClearAdminEncodeObject` etc helpers.
- @cosmjs/stargate: Add transfer queries codec, as well as transfer query
  methods to IBC query extension.
- @cosmjs/tendermint-rpc: Export `ValidatorSecp256k1Pubkey` interface.
- @cosmjs/proto-signing: Add transaction decoder `decodeTxRaw` for decoding
  transaction bytes returned by Tendermint (e.g. in `IndexedTx.tx`).

### Changed

- @cosmjs/cosmwasm-stargate: Codec adapted to support wasmd 0.16. Older versions
  of wasmd are not supported anymore.
- @cosmjs/stargate: Let `AuthExtension.account` and
  `AuthExtension.unverified.account` return an account of type `Any`. This makes
  the caller responsible for decoding the type.
- @cosmjs/stargate: Remove `accountFromProto` in favour of `accountFromAny`.
- @cosmjs/stargate: Rename `Rpc` interface to `ProtobufRpcClient` and
  `createRpc` to `createProtobufRpcClient`.
- @cosmjs/stargate: Reorganize nesting structure of IBC query client and add
  support for more methods.
- @cosmjs/tendermint-rpc: The fields `CommitSignature.validatorAddress`,
  `.timestamp` and `.signature` are now optional. They are unset when
  `blockIdFlag` is `BlockIdFlag.Absent`. The decoding into `CommitSignature` is
  only updated for the class `Tendermint34Client`, not for `Client`. Please
  migrate to the former.
- @cosmjs/launchpad: `rawSecp256k1PubkeyToAddress` was removed. Instead use
  `Bech32.encode(prefix, rawSecp256k1PubkeyToRawAddress(pubkeyRaw))` with
  `rawSecp256k1PubkeyToRawAddress` from @cosmjs/amino.
- @cosmjs/stargate: `parseRawLog` is now nested under the `logs` export.
- @cosmjs/stargate: Query extensions now have unverified queries at the root and
  verified queries nested under `.verified`.
- @cosmjs/cosmwasm-stargate: `wasm` extension now has unverified queries at the
  root.
- @cosmjs/stargate: `StargateClient.getAccount` now uses an unverified query and
  `StargateClient.getAccountUnverified` has been removed.
  `StargateClient.getAccountVerified` has been added, which performs a verified
  query.
- @cosmjs/cosmwasm-stargate: `CosmWasmClient.getAccount` now uses an unverified
  query and `CosmWasmClient.getAccountUnverified` has been removed.
  `CosmWasmClient.getAccountVerified` has been added, which performs a verified
  query.
- @cosmjs/stargate: `StargateClient.getSequence` now rejects if the account is
  not found, instead of returning null.
- @cosmjs/stargate: `StargateClient.getBalance` now returns a 0 balance instead
  of null.
- @cosmjs/stargate: `StargateClient.getAllBalancesUnverified` has been renamed
  `.getAllBalances`.
- @cosmjs/cosmwasm-stargate: `CosmWasmClient.getSequence` now rejects if the
  account is not found, instead of returning null.
- @cosmjs/cosmwasm-stargate: `CosmWasmClient.getBalance` now returns a 0 balance
  instead of null.
- @cosmjs/amino: Options for `Secp256k1HdWallet.fromMnemonic` are now passed via
  a `Secp256k1HdWalletOptions` object.
- @cosmjs/proto-signing: Options for `DirectSecp256k1HdWallet.fromMnemonic` are
  now passed via a `DirectSecp256k1HdWalletOptions` object.
- @cosmjs/stargate: `StargateClient.broadcastTx` now uses sync mode and then
  polls for the transaction before resolving. The timeout and poll interval can
  be configured.
- @cosmjs/cosmwasm-stargate: `CosmWasmClient.broadcastTx` now uses sync mode and
  then polls for the transaction before resolving. The timeout and poll interval
  can be configured.
- @cosmjs/tendermint-rpc: Tendermint v34 `TxData` type now includes `codeSpace`,
  `gasWanted`, and `gasUsed` properties.
- @cosmjs/amino: `Secp256k1HdWallet.fromMnemonic` now accepts a
  `Secp256k1HdWalletOptions` argument which includes an array of `hdPaths`
  instead of a single `hdPath`. `Secp256k1HdWallet.generate` now also accepts
  options via this interface. This adds support for multiple accounts from the
  same mnemonic to `Secp256k1HdWallet`.
- @cosmjs/proto-signing: `DirectSecp256k1HdWallet.fromMnemonic` now accepts a
  `DirectSecp256k1HdWalletOptions` argument which includes an array of `hdPaths`
  instead of a single `hdPath`. `DirectSecp256k1HdWallet.generate` now also
  accepts options via this interface. This adds support for multiple accounts
  from the same mnemonic to `DirectSecp256k1HdWallet`.
- @cosmjs/tendermint-rpc: `ValidatorPubkey` is now a union of
  `ValidatorEd25519Pubkey` and the newly exported `ValidatorSecp256k1Pubkey`
  interface.
- @cosmjs/tendermint-rpc: `decodePubkey` now supports secp256k1 public keys.

### Deprecated

- @cosmjs/tendermint-rpc: `Client` has been deprecated. Launchpad applications
  do not need a Tendermint RPC client and Stargate applications should use
  `Tendermint34Client`.

### Removed

- @cosmjs/stargate: `coinFromProto` helper has been removed as it is no longer
  needed after the `ts-proto` migration.

## [0.24.1] - 2021-03-12

CHANGELOG entries missing. Please see [the diff][0.24.1].

## [0.24.0] - 2021-03-11

- @cosmjs/cosmwasm: This package is now deprecated. The same functionality is
  now available in @cosmjs/cosmwasm-launchpad.
- @cosmjs/cosmwasm: `logs` is no longer exported. Use `logs` from
  @cosmjs/launchpad instead.
- @cosmjs/cosmwasm: Export `JsonObject`, `ChangeAdminResult` and `WasmData`
  types as well as `isValidBuilder` and `parseWasmData` functions.
- @cosmjs/cosmwasm: Add `CosmWasmClient.getTx` method for searching by ID and
  remove such functionality from `CosmWasmClient.searchTx`.
- @cosmjs/cosmwasm: Rename `SigningCosmWasmClient.senderAddress` to
  `.signerAddress`.
- @cosmjs/cosmwasm-stargate: Add new package for CosmWasm Stargate support.
- @cosmjs/crypto: Change `Secp256k1Keypair` from tagged type to simple
  interface.
- @cosmjs/launchpad: Add `Secp256k1Wallet` to manage a single raw secp256k1
  keypair.
- @cosmjs/launchpad: `OfflineSigner` type’s `sign` method renamed `signAmino`
  and `SignResponse` type renamed `AminoSignResponse`.
- @cosmjs/launchpad: `Secp256k1HdWallet.sign` method renamed `signAmino`.
- @cosmjs/launchpad: Add `CosmosClient.getTx` method for searching by ID and
  remove such functionality from `CosmosClient.searchTx`.
- @cosmjs/launchpad: Add `SigningCosmosClient.sign` method for signing without
  broadcasting.
- @cosmjs/launchpad: Add `SigningCosmosClient.appendSignature` method creating
  transactions with multiple signatures.
- @cosmjs/launchpad: Add support for undefined memo in `makeSignDoc`.
- @cosmjs/launchpad: Rename `SigningCosmosClient.senderAddress` to
  `.signerAddress`.
- @cosmjs/proto-signing: Add new package for handling transaction signing with
  protobuf encoding.
- @cosmjs/proto-signing: Expose `DirectSignResponse` interface.
- @cosmjs/stargate: Add new package for Cosmos SDK Stargate support.
- @cosmjs/tendermint-rpc: Make `Client.detectVersion` private and let it return
  a version instead of a client.
- @cosmjs/tendermint-rpc: Make the constructor of `Client` private. Add
  `Client.create` for creating a Tendermint client given an RPC client and an
  optional adaptor.
- @cosmjs/tendermint-rpc: Add an optional adaptor argument to `Client.connect`
  which allows skipping the auto-detection.
- @cosmjs/tendermint-rpc: Remove export `v0_33` in favour of `adaptor33` and
  `adaptor34`. Export the `Adaptor` type.
- @cosmjs/tendermint-rpc: Export `DateTime` class.
- @cosmjs/tendermint-rpc: Remove types `QueryString`, `Base64String`,
  `HexString`, `IntegerString` and `IpPortString`. Use `string` instead.
- @cosmjs/tendermint-rpc: Remove types `BlockHash`, `TxBytes` and `TxHash`. Use
  `Uint8Array` instead.

### Added

- @cosmjs/launchpad: Export distribution module msg types
  `MsgFundCommunityPool`, `MsgSetWithdrawAddress`, `MsgWithdrawDelegatorReward`,
  `MsgWithdrawValidatorCommission` and type checker helper functions.
- @cosmjs/utils: Added `assertDefinedAndNotNull`.
- @cosmjs/tendermint-rpc: The new `Tendermint34Client` is a copy of the old
  `Client` but without the automatic version detection. Its usage is encouraged
  over `Client` if you connect to a Tendermint 0.34 backend.

### Changed

- @cosmjs/encoding: Change return type of `fromRfc3339` from `ReadonlyDate` to
  `Date` as the caller becomes the owner of the object and can safely mutate it
  in any way.
- @cosmjs/launchpad-ledger: Renamed to @cosmjs/ledger-amino.
- @cosmjs/ledger-amino: `LedgerSigner.sign` method renamed `signAmino`.

### Deprecated

- @cosmjs/tendermint-rpc: Deprecate `DateTime` in favour of the free functions
  `fromRfc3339WithNanoseconds` and `toRfc3339WithNanoseconds`.

## 0.23.2 (2021-01-06)

### Security

- @cosmjs/cli: Update vulnerable axios dependency.
- @cosmjs/faucet-client: Update vulnerable axios dependency.
- @cosmjs/launchpad: Update vulnerable axios dependency.
- @cosmjs/tendermint-rpc: Update vulnerable axios dependency.

## 0.23.1 (2020-10-27)

- @cosmjs/crypto: Export new convenience functions `keccak256`, `ripemd160`,
  `sha1`, `sha256` and `sha512`.
- @cosmjs/faucet-client: Add new package which exports `FaucetClient` class.

## 0.23.0 (2020-10-09)

- @cosmjs/cli: Expose `HdPath` type.
- @cosmjs/cosmwasm: Rename `CosmWasmClient.postTx` method to `.broadcastTx`.
- @cosmjs/cosmwasm: Rename `FeeTable` type to `CosmWasmFeeTable`.
- @cosmjs/cosmwasm: `SigningCosmWasmClient` constructor now takes optional
  arguments `gasPrice` and `gasLimits` instead of `customFees` for easier
  customization.
- @cosmjs/cosmwasm: Rename `SigningCosmWasmClient.signAndPost` method to
  `.signAndBroadcast`.
- @cosmjs/cosmwasm: Use stricter type `Record<string, unknown>` for smart query,
  init, migrate and handle messages (in `WasmExtension.wasm.queryContractSmart`,
  `CosmWasmClient.queryContractSmart`, `SigningCosmWasmClient.instantiate`,
  `SigningCosmWasmClient.migrate`, `SigningCosmWasmClient.execute`).
- @cosmjs/crypto: Export new type alias `HdPath`.
- @cosmjs/crypto: Add `Secp256k1Signature.toFixedLength` method.
- @cosmjs/demo-staking: Remove package and supporting scripts.
- @cosmjs/encoding: Add `limit` parameter to `Bech32.encode` and `.decode`. The
  new default limit for decoding is infinity (was 90 before). Set it to 90 to
  create a strict decoder.
- @cosmjs/faucet: Environmental variable `FAUCET_FEE` renamed to
  `FAUCET_GAS_PRICE` and now only accepts one token. Environmental variable
  `FAUCET_GAS` renamed to `FAUCET_GAS_LIMIT`.
- @cosmjs/faucet: `/credit` API now expects `denom` (base token) instead of
  `ticker` (unit token). Environmental variables specifying credit amounts now
  need to use uppercase denom.
- @cosmjs/launchpad: Rename `FeeTable` type to `CosmosFeeTable` and export a new
  more generic type `FeeTable`.
- @cosmjs/launchpad: Add new class `GasPrice`, new helper type `GasLimits` and
  new helper function `buildFeeTable` for easier handling of gas prices and
  fees.
- @cosmjs/launchpad: Rename `CosmosClient.postTx` method to `.broadcastTx`.
- @cosmjs/launchpad: `SigningCosmosClient` constructor now takes optional
  arguments `gasPrice` and `gasLimits` instead of `customFees` for easier
  customization.
- @cosmjs/launchpad: Rename `SigningCosmosClient.signAndPost` method to
  `.signAndBroadcast`.
- @cosmjs/launchpad: Rename `PostTx`-related types to `BroadcastTxResult`,
  `BroadcastTxSuccess` and `BroadcastTxFailure` respectively, as well as helper
  functions `isBroadcastTxFailure`, `isBroadcastTxSuccess` and
  `assertIsBroadcastTxSuccess`.
- @cosmjs/launchpad: Export `isSearchByIdQuery`, `isSearchByHeightQuery`,
  `isSearchBySentFromOrToQuery` and `isSearchByTagsQuery`.
- @cosmjs/launchpad: Change type of `TxsResponse.logs` and
  `BroadcastTxsResponse.logs` to `unknown[]`.
- @cosmjs/launchpad: Export `StdSignDoc` and create helpers to make and
  serialize a `StdSignDoc`: `makeSignDoc` and `serializeSignDoc`.
- @cosmjs/launchpad: Let `OfflineSigner.sign` take an `StdSignDoc` instead of an
  encoded message and return a `SignResponse` that includes the document which
  was signed.
- @cosmjs/launchpad: Remove `PrehashType` and the prehash type argument in
  `OfflineSigner.sign` because the signer now needs to know how to serialize an
  `StdSignDoc`.
- @cosmjs/launchpad: Remove `makeSignBytes` in favour of `makeSignDoc` and
  `serializeSignDoc`.
- @cosmjs/launchpad: Create `WrappedTx`, `WrappedStdTx` and `isWrappedStdTx` to
  better represent the Amino tx interface. Deprecate `CosmosSdkTx`, which is an
  alias for `WrappedStdTx`.
- @cosmjs/launchpad: Add `makeStdTx` to create an `StdTx`.
- @cosmjs/launchpad: Rename `Secp256k1Wallet` to `Secp256k1HdWallet`. Later on,
  we'll use `Secp256k1Wallet` for single key wallets.
- @cosmjs/launchpad-ledger: Add package supporting Ledger device integration for
  Launchpad. Two new classes are provided: `LedgerSigner` (for most use cases)
  and `LaunchpadLedger` for more fine-grained access.
- @cosmjs/math: Add `.multiply` method to `Decimal` class.
- @cosmjs/math: Deprecate `Uint32.fromBigEndianBytes` in favour of
  `Uint32.fromBytes`, which supports both big and little endian.
- @cosmjs/math: Deprecate `Uint64.fromBytesBigEndian` in favour of
  `Uint64.fromBytes`, which supports both big and little endian.
- @cosmjs/math: Add `Uint32.fromString`.
- @cosmjs/tendermint-rpc: Make `BroadcastTxCommitResponse.height` non-optional.
- @cosmjs/tendermint-rpc: Make `TxProof.proof.leafHash` non-optional because it
  is always set.
- @cosmjs/tendermint-rpc: Change type of `GenesisResponse.appState` to
  `Record<string, unknown> | undefined`.
- @cosmjs/tendermint-rpc: Remove obsolete `TxData.tags` and make `TxData.events`
  non-optional. Rename `Tag` to `Attribute`.
- @cosmjs/tendermint-rpc: Remove obsolete `BlockResultsResponse.beginBlock` and
  `.beginBlock`. The new `.beginBlockEvents` and `.endBlockEvents` now parse the
  events correctly.
- @cosmjs/tendermint-rpc: Remove trivial helpers `getTxEventHeight`,
  `getHeaderEventHeight` and `getBlockEventHeight` because they don't do
  anything else than accessing an object member.
- @cosmjs/tendermint-rpc: Add support for connecting to Tendermint RPC 0.34.
- @cosmjs/tendermint-rpc: Make `TxEvent.index` optional and deprecate it because
  it is not set anymore in Tendermint 0.34.
- @cosmjs/utils: Add `assertDefined`.
- @cosmjs/faucet: Rename binary from `cosmwasm-faucet` to `cosmos-faucet`.

## 0.22.3 (2020-09-15)

- @cosmjs/math: Add `Decimal.minus`.

## 0.22.2 (2020-08-11)

- @cosmjs/faucet: Log errors for failed send transactions.
- @cosmjs/faucet: Add config variable `FAUCET_MEMO`.
- @cosmjs/faucet: Add config variables `FAUCET_FEE` and `FAUCET_GAS`.
- @cosmjs/launchpad: Add `parseCoins` helper.

## 0.22.1 (2020-08-11)

- @cosmjs/cli: Import `encodeAminoPubkey`, `encodeBech32Pubkey`,
  `decodeAminoPubkey` and `decodeBech32Pubkey` by default.
- @cosmjs/launchpad: Add ed25519 support to `encodeBech32Pubkey`.
- @cosmjs/launchpad: Add `encodeAminoPubkey` and `decodeAminoPubkey`.
- @cosmjs/utils: Add `arrayContentEquals`.
- @cosmjs/faucet: Add config variables `FAUCET_ADDRESS_PREFIX` and
  `FAUCET_TOKENS`.
- @cosmjs/faucet: Remove broken chain ID from `cosmwasm-faucet generate`.

## 0.22.0 (2020-08-03)

- @cosmjs/cli: Now supports HTTPs URLs for `--init` code sources.
- @cosmjs/cli: Now supports adding code directly via `--code`.
- @cosmjs/cosmwasm: Rename `CosmWasmClient.getNonce` method to `.getSequence`.
- @cosmjs/cosmwasm: Remove `RestClient` class in favour of new modular
  `LcdClient` class from @cosmjs/sdk38.
- @cosmjs/cosmwasm: Add `SigningCosmWasmClient.signAndPost` as a mid-level
  abstraction between `SigningCosmWasmClient.upload`/`.instantiate`/`.execute`
  and `.postTx`.
- @cosmjs/cosmwasm: Use `*PostTx*` types and helpers from @cosmjs/sdk38. Remove
  exported `PostTxResult`.
- @cosmjs/cosmwasm: `ContractDetails` was removed in favour of just `Contract`.
  The missing `init_msg` is now available via the contract's code history (see
  `getContractCodeHistory`).
- @cosmjs/cosmwasm: Remove `SigningCallback` in favour of the `OfflineSigner`
  interface.
- @cosmjs/sdk38: Rename `CosmosClient.getNonce` method to `.getSequence`.
- @cosmjs/sdk38: Remove `RestClient` class in favour of new modular `LcdClient`
  class.
- @cosmjs/sdk38: Remove `Pen` type in favour of `OfflineSigner` and remove
  `Secp256k1Pen` class in favour of `Secp256k1Wallet` which takes an
  `OfflineSigner` instead of a `SigningCallback`.
- @cosmjs/sdk38: Rename `CosmosSdkAccount` to `BaseAccount` and export the type.
- @cosmjs/sdk38: `BaseAccount` now uses `number | string` as the type for
  `account_number` and `sequence`. The new helpers `uint64ToNumber` and
  `uint64ToString` allow you to normalize the mixed input.
- @cosmjs/sdk38: `BaseAccount` now uses `string | PubKey | null` as the type for
  `public_key`. The new helper `normalizePubkey` allows you to normalize the
  mixed input.
- @cosmjs/math: Add missing integer check to `Uint64.fromNumber`. Before
  `Uint64.fromNumber(1.1)` produced some result.
- @cosmjs/sdk38: Add `SigningCosmosClient.signAndPost` as a mid-level
  abstraction between `SigningCosmosClient.sendTokens` and `.postTx`.
- @cosmjs/sdk38: Export `PostTxFailure`/`PostTxSuccess` and type checkers
  `isPostTxFailure`/`isPostTxSuccess`; export `assertIsPostTxSuccess`.
- @cosmjs/sdk38: `Secp256k1Wallet`s can now be generated randomly with
  `Secp256k1Wallet.generate(n)` where `n` is 12, 15, 18, 21 or 24 mnemonic
  words.
- @cosmjs/sdk38: The new `Secp256k1Wallet.serialize` and `.deserialize` allow
  encrypted serialization of the wallet.
- @cosmjs/sdk38: Remove the obsolete `upload`, `init`, `exec` properties from
  `FeeTable`. @cosmjs/cosmwasm has its own `FeeTable` with those properties.
- @cosmjs/sdk38: Rename package to @cosmjs/launchpad.

[unreleased]: https://github.com/cosmos/cosmjs/compare/v0.31.2...HEAD
[0.31.2]: https://github.com/cosmos/cosmjs/compare/v0.31.1...v0.31.2
[0.31.1]: https://github.com/cosmos/cosmjs/compare/v0.31.0...v0.31.1
[0.31.0]: https://github.com/cosmos/cosmjs/compare/v0.30.1...v0.31.0
[0.30.1]: https://github.com/cosmos/cosmjs/compare/v0.30.0...v0.30.1
[0.30.0]: https://github.com/cosmos/cosmjs/compare/v0.29.5...v0.30.0
[0.29.5]: https://github.com/cosmos/cosmjs/compare/v0.29.4...v0.29.5
[0.29.4]: https://github.com/cosmos/cosmjs/compare/v0.29.3...v0.29.4
[0.29.3]: https://github.com/cosmos/cosmjs/compare/v0.29.2...v0.29.3
[0.29.2]: https://github.com/cosmos/cosmjs/compare/v0.29.1...v0.29.2
[0.29.1]: https://github.com/cosmos/cosmjs/compare/v0.29.0...v0.29.1
[0.29.0]: https://github.com/cosmos/cosmjs/compare/v0.28.11...v0.29.0
[0.28.11]: https://github.com/cosmos/cosmjs/compare/v0.28.10...v0.28.11
[0.28.10]: https://github.com/cosmos/cosmjs/compare/v0.28.9...v0.28.10
[0.28.9]: https://github.com/cosmos/cosmjs/compare/v0.28.8...v0.28.9
[0.28.8]: https://github.com/cosmos/cosmjs/compare/v0.28.7...v0.28.8
[0.28.7]: https://github.com/cosmos/cosmjs/compare/v0.28.6...v0.28.7
[0.28.6]: https://github.com/cosmos/cosmjs/compare/v0.28.5...v0.28.6
[0.28.5]: https://github.com/cosmos/cosmjs/compare/v0.28.4...v0.28.5
[0.28.4]: https://github.com/cosmos/cosmjs/compare/v0.28.3...v0.28.4
[0.28.3]: https://github.com/cosmos/cosmjs/compare/v0.28.2...v0.28.3
[0.28.2]: https://github.com/cosmos/cosmjs/compare/v0.28.1...v0.28.2
[0.28.1]: https://github.com/cosmos/cosmjs/compare/v0.28.0...v0.28.1
[0.28.0]: https://github.com/cosmos/cosmjs/compare/v0.27.1...v0.28.0
[0.27.1]: https://github.com/cosmos/cosmjs/compare/v0.27.0...v0.27.1
[0.27.0]: https://github.com/cosmos/cosmjs/compare/v0.26.6...v0.27.0
[0.26.6]: https://github.com/cosmos/cosmjs/compare/v0.26.5...v0.26.6
[0.26.5]: https://github.com/cosmos/cosmjs/compare/v0.26.4...v0.26.5
[0.26.4]: https://github.com/cosmos/cosmjs/compare/v0.26.3...v0.26.4
[0.26.3]: https://github.com/cosmos/cosmjs/compare/v0.26.2...v0.26.3
[0.26.2]: https://github.com/cosmos/cosmjs/compare/v0.26.1...v0.26.2
[0.26.1]: https://github.com/cosmos/cosmjs/compare/v0.26.0...v0.26.1
[0.26.0]: https://github.com/cosmos/cosmjs/compare/v0.25.6...v0.26.0
[0.25.6]: https://github.com/cosmos/cosmjs/compare/v0.25.5...v0.25.6
[0.25.5]: https://github.com/cosmos/cosmjs/compare/v0.25.4...v0.25.5
[0.25.4]: https://github.com/cosmos/cosmjs/compare/v0.25.3...v0.25.4
[0.25.3]: https://github.com/cosmos/cosmjs/compare/v0.25.2...v0.25.3
[0.25.2]: https://github.com/cosmos/cosmjs/compare/v0.25.1...v0.25.2
[0.25.1]: https://github.com/cosmos/cosmjs/compare/v0.25.0...v0.25.1
[0.25.0]: https://github.com/cosmos/cosmjs/compare/v0.24.1...v0.25.0
[0.24.1]: https://github.com/cosmos/cosmjs/compare/v0.24.0...v0.24.1
[0.24.0]: https://github.com/cosmos/cosmjs/compare/v0.23.0...v0.24.0<|MERGE_RESOLUTION|>--- conflicted
+++ resolved
@@ -5,19 +5,6 @@
 [Semantic Versioning](https://semver.org/spec/v2.0.0.html).
 
 ## [Unreleased]
-
-<<<<<<< HEAD
-=======
-## [0.31.2] - 2023-10-24
-
->>>>>>> 550a9fc1
-### Fixed
-
-- @cosmjs/stargate: Add missing memo field to Amino JSON representation of
-  `MsgTransfer` and adapt converters. ([#1456])
-
-<<<<<<< HEAD
-[#1456]: https://github.com/cosmos/cosmjs/issues/1429
 
 ### Changed
 
@@ -34,9 +21,15 @@
 
 - @cosmjs/tendermint-rpc: `CometClient` should be used instead of
   `TendermintClient`.
-=======
+
+## [0.31.2] - 2023-10-24
+
+### Fixed
+
+- @cosmjs/stargate: Add missing memo field to Amino JSON representation of
+  `MsgTransfer` and adapt converters. ([#1456])
+
 [#1456]: https://github.com/cosmos/cosmjs/pull/1456
->>>>>>> 550a9fc1
 
 ## [0.31.1] - 2023-08-21
 
