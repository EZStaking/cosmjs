--- conflicted
+++ resolved
@@ -6,7 +6,6 @@
 
 ## [Unreleased]
 
-<<<<<<< HEAD
 ### Added
 
 - @cosmjs/stargate: Add `makeMultisignedTxBytes` which is like
@@ -18,7 +17,8 @@
 
 - @cosmjs/stargate: Fix valid values of `BondStatusString` for `validators`
   query ([#1170]).
-- @cosmjs/tendermint-rpc: Fix decoding validator updates due to slashing ([#1177]).
+- @cosmjs/tendermint-rpc: Fix decoding validator updates due to slashing
+  ([#1177]).
 
 [#1170]: https://github.com/cosmos/cosmjs/issues/1170
 [#1177]: https://github.com/cosmos/cosmjs/issues/1177
@@ -32,7 +32,6 @@
 [#1131]: https://github.com/cosmos/cosmjs/pull/1131
 [#1168]: https://github.com/cosmos/cosmjs/pull/1168
 
-=======
 ## [0.28.8] - 2022-06-21
 
 - @cosmjs/tendermint-rpc: Fix decoding validator updates due to slashing
@@ -40,7 +39,6 @@
 
 [#1177]: https://github.com/cosmos/cosmjs/issues/1177
 
->>>>>>> 5ec2da12
 ## [0.28.7] - 2022-06-14
 
 ### Fixed
