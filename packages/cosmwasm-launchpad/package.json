--- conflicted
+++ resolved
@@ -38,19 +38,11 @@
     "pack-web": "yarn build-or-skip && webpack --mode development --config webpack.web.config.js"
   },
   "dependencies": {
-<<<<<<< HEAD
     "@cosmjs/crypto": "workspace:packages/crypto",
     "@cosmjs/encoding": "workspace:packages/encoding",
     "@cosmjs/launchpad": "workspace:packages/launchpad",
     "@cosmjs/math": "workspace:packages/math",
     "@cosmjs/utils": "workspace:packages/utils",
-=======
-    "@cosmjs/crypto": "^0.25.4",
-    "@cosmjs/encoding": "^0.25.4",
-    "@cosmjs/launchpad": "^0.25.4",
-    "@cosmjs/math": "^0.25.4",
-    "@cosmjs/utils": "^0.25.4",
->>>>>>> 0dc7416c
     "pako": "^2.0.2"
   },
   "devDependencies": {
