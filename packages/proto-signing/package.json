{
  "name": "@cosmjs/proto-signing",
  "version": "0.25.5",
  "description": "Utilities for protobuf based signing (Cosmos SDK 0.40+)",
  "contributors": [
    "Will Clark <willclarktech@users.noreply.github.com>",
    "Simon Warta <webmaster128@users.noreply.github.com>"
  ],
  "license": "Apache-2.0",
  "main": "build/index.js",
  "types": "build/index.d.ts",
  "files": [
    "build/",
    "*.md",
    "!*.spec.*",
    "!**/testdata/"
  ],
  "repository": {
    "type": "git",
    "url": "https://github.com/cosmos/cosmjs/tree/main/packages/proto-signing"
  },
  "publishConfig": {
    "access": "public"
  },
  "scripts": {
    "docs": "typedoc --options typedoc.js",
    "format": "prettier --write --loglevel warn \"./src/**/*.ts\"",
    "format-text": "prettier --write \"./*.md\"",
    "lint": "eslint --max-warnings 0 \"./**/*.ts\" \"./*.js\"",
    "lint-fix": "eslint --fix --max-warnings 0 \"./**/*.ts\" \"./*.js\"",
    "build": "rm -rf ./build && tsc",
    "build-or-skip": "[ -n \"$SKIP_BUILD\" ] || yarn build",
    "test-node": "node --require esm jasmine-testrunner.js",
    "test-firefox": "yarn pack-web && karma start --single-run --browsers Firefox",
    "test-chrome": "yarn pack-web && karma start --single-run --browsers ChromeHeadless",
    "test": "yarn build-or-skip && yarn test-node",
    "coverage": "nyc --reporter=text --reporter=lcov yarn test --quiet",
    "pack-web": "yarn build-or-skip && webpack --mode development --config webpack.web.config.js"
  },
  "dependencies": {
<<<<<<< HEAD
    "@cosmjs/amino": "workspace:packages/amino",
    "@cosmjs/crypto": "workspace:packages/crypto",
    "@cosmjs/math": "workspace:packages/math",
    "cosmjs-types": "^0.1.0",
=======
    "@cosmjs/amino": "^0.25.5",
>>>>>>> 9a0f1205
    "long": "^4.0.0",
    "protobufjs": "~6.10.2"
  },
  "devDependencies": {
<<<<<<< HEAD
    "@cosmjs/encoding": "workspace:packages/encoding",
    "@cosmjs/utils": "workspace:packages/utils",
    "@istanbuljs/nyc-config-typescript": "^1.0.1",
    "@types/eslint-plugin-prettier": "^3",
    "@types/jasmine": "^3.6.10",
    "@types/karma-firefox-launcher": "^2",
    "@types/karma-jasmine": "^4",
    "@types/karma-jasmine-html-reporter": "^1",
    "@types/long": "^4.0.1",
    "@types/node": "^15.0.1",
    "@typescript-eslint/eslint-plugin": "^4.22.1",
    "@typescript-eslint/parser": "^4.22.1",
    "eslint": "^7.5",
    "eslint-config-prettier": "^8.3.0",
    "eslint-import-resolver-node": "^0.3.4",
    "eslint-plugin-import": "^2.22.1",
    "eslint-plugin-prettier": "^3.4.0",
    "eslint-plugin-simple-import-sort": "^7.0.0",
    "esm": "^3.2.25",
    "glob": "^7.1.6",
    "jasmine": "^3.5",
    "jasmine-core": "^3.7.1",
    "jasmine-spec-reporter": "^6",
    "karma": "^6.1.1",
    "karma-chrome-launcher": "^3.1.0",
    "karma-firefox-launcher": "^2.1.0",
    "karma-jasmine": "^4.0.1",
    "karma-jasmine-html-reporter": "^1.5.4",
    "nyc": "^15.1.0",
    "prettier": "^2.0.5",
    "ses": "^0.11.0",
    "source-map-support": "^0.5.19",
    "stream-browserify": "^3.0.0",
    "ts-node": "^8",
    "typedoc": "^0.20",
    "typescript": "~4.0",
    "webpack": "^5.32.0",
    "webpack-cli": "^4.6.0"
=======
    "@cosmjs/encoding": "^0.25.5",
    "@cosmjs/utils": "^0.25.5"
>>>>>>> 9a0f1205
  }
}<|MERGE_RESOLUTION|>--- conflicted
+++ resolved
@@ -38,19 +38,14 @@
     "pack-web": "yarn build-or-skip && webpack --mode development --config webpack.web.config.js"
   },
   "dependencies": {
-<<<<<<< HEAD
     "@cosmjs/amino": "workspace:packages/amino",
     "@cosmjs/crypto": "workspace:packages/crypto",
     "@cosmjs/math": "workspace:packages/math",
     "cosmjs-types": "^0.1.0",
-=======
-    "@cosmjs/amino": "^0.25.5",
->>>>>>> 9a0f1205
     "long": "^4.0.0",
     "protobufjs": "~6.10.2"
   },
   "devDependencies": {
-<<<<<<< HEAD
     "@cosmjs/encoding": "workspace:packages/encoding",
     "@cosmjs/utils": "workspace:packages/utils",
     "@istanbuljs/nyc-config-typescript": "^1.0.1",
@@ -89,9 +84,5 @@
     "typescript": "~4.0",
     "webpack": "^5.32.0",
     "webpack-cli": "^4.6.0"
-=======
-    "@cosmjs/encoding": "^0.25.5",
-    "@cosmjs/utils": "^0.25.5"
->>>>>>> 9a0f1205
   }
 }