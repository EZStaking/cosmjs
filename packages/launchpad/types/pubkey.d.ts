import { PubKey } from "./types";
export declare function encodeSecp256k1Pubkey(pubkey: Uint8Array): PubKey;
<<<<<<< HEAD
export declare function decodeAminoPubkey(data: Uint8Array): PubKey;
=======
/**
 * Decodes a pubkey in the Amino binary format to a type/value object.
 */
export declare function decodeAminoPubkey(data: Uint8Array): PubKey;
/**
 * Decodes a bech32 pubkey to Amino binary, which is then decoded to a type/value object.
 * The bech32 prefix is ignored and discareded.
 *
 * @param bechEncoded the bech32 encoded pubkey
 */
>>>>>>> 04a086a6
export declare function decodeBech32Pubkey(bechEncoded: string): PubKey;
/**
 * Encodes a public key to binary Amino.
 */
export declare function encodeAminoPubkey(pubkey: PubKey): Uint8Array;
/**
 * Encodes a public key to binary Amino and then to bech32.
 *
 * @param pubkey the public key to encode
 * @param prefix the bech32 prefix (human readable part)
 */
export declare function encodeBech32Pubkey(pubkey: PubKey, prefix: string): string;<|MERGE_RESOLUTION|>--- conflicted
+++ resolved
@@ -1,8 +1,5 @@
 import { PubKey } from "./types";
 export declare function encodeSecp256k1Pubkey(pubkey: Uint8Array): PubKey;
-<<<<<<< HEAD
-export declare function decodeAminoPubkey(data: Uint8Array): PubKey;
-=======
 /**
  * Decodes a pubkey in the Amino binary format to a type/value object.
  */
@@ -13,7 +10,6 @@
  *
  * @param bechEncoded the bech32 encoded pubkey
  */
->>>>>>> 04a086a6
 export declare function decodeBech32Pubkey(bechEncoded: string): PubKey;
 /**
  * Encodes a public key to binary Amino.
