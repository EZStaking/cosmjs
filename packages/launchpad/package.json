{
  "name": "@cosmjs/launchpad",
  "version": "0.25.6",
  "description": "A client library for the Cosmos SDK 0.37 (cosmoshub-3), 0.38 and 0.39 (Launchpad)",
  "contributors": [
    "Ethan Frey <ethanfrey@users.noreply.github.com>",
    "Simon Warta <webmaster128@users.noreply.github.com>"
  ],
  "license": "Apache-2.0",
  "main": "build/index.js",
  "types": "build/index.d.ts",
  "files": [
    "build/",
    "*.md",
    "!*.spec.*",
    "!**/testdata/"
  ],
  "repository": {
    "type": "git",
    "url": "https://github.com/cosmos/cosmjs/tree/main/packages/launchpad"
  },
  "publishConfig": {
    "access": "public"
  },
  "scripts": {
    "docs": "typedoc --options typedoc.js",
    "format": "prettier --write --loglevel warn \"./src/**/*.ts\"",
    "format-text": "prettier --write \"./*.md\"",
    "lint": "eslint --max-warnings 0 \"./**/*.ts\" \"./*.js\"",
    "lint-fix": "eslint --fix --max-warnings 0 \"./**/*.ts\" \"./*.js\"",
    "build": "rm -rf ./build && tsc",
    "build-or-skip": "[ -n \"$SKIP_BUILD\" ] || yarn build",
    "test-node": "node --require esm jasmine-testrunner.js",
    "test-firefox": "yarn pack-web && karma start --single-run --browsers Firefox",
    "test-chrome": "yarn pack-web && karma start --single-run --browsers ChromeHeadless",
    "test": "yarn build-or-skip && yarn test-node",
    "coverage": "nyc --reporter=text --reporter=lcov yarn test --quiet",
    "pack-web": "yarn build-or-skip && webpack --mode development --config webpack.web.config.js"
  },
  "dependencies": {
<<<<<<< HEAD
    "@cosmjs/amino": "workspace:packages/amino",
    "@cosmjs/crypto": "workspace:packages/crypto",
    "@cosmjs/encoding": "workspace:packages/encoding",
    "@cosmjs/math": "workspace:packages/math",
    "@cosmjs/utils": "workspace:packages/utils",
=======
    "@cosmjs/amino": "^0.25.6",
    "@cosmjs/crypto": "^0.25.6",
    "@cosmjs/encoding": "^0.25.6",
    "@cosmjs/math": "^0.25.6",
    "@cosmjs/utils": "^0.25.6",
>>>>>>> 2e52b1b5
    "axios": "^0.21.1",
    "fast-deep-equal": "^3.1.3"
  },
  "devDependencies": {
    "@istanbuljs/nyc-config-typescript": "^1.0.1",
    "@types/eslint-plugin-prettier": "^3",
    "@types/jasmine": "^3.6.10",
    "@types/karma-firefox-launcher": "^2",
    "@types/karma-jasmine": "^4",
    "@types/karma-jasmine-html-reporter": "^1",
    "@types/node": "^15.0.1",
    "@typescript-eslint/eslint-plugin": "^4.28",
    "@typescript-eslint/parser": "^4.28",
    "eslint": "^7.5",
    "eslint-config-prettier": "^8.3.0",
    "eslint-import-resolver-node": "^0.3.4",
    "eslint-plugin-import": "^2.22.1",
    "eslint-plugin-prettier": "^3.4.0",
    "eslint-plugin-simple-import-sort": "^7.0.0",
    "esm": "^3.2.25",
    "glob": "^7.1.6",
    "jasmine": "^3.5",
    "jasmine-core": "^3.7.1",
    "jasmine-spec-reporter": "^6",
    "karma": "^6.1.1",
    "karma-chrome-launcher": "^3.1.0",
    "karma-firefox-launcher": "^2.1.0",
    "karma-jasmine": "^4.0.1",
    "karma-jasmine-html-reporter": "^1.5.4",
    "nyc": "^15.1.0",
    "prettier": "^2.3.2",
    "readonly-date": "^1.0.0",
    "ses": "^0.11.0",
    "source-map-support": "^0.5.19",
    "stream-browserify": "^3.0.0",
    "ts-node": "^8",
    "typedoc": "^0.21",
    "typescript": "~4.3",
    "webpack": "^5.32.0",
    "webpack-cli": "^4.6.0"
  }
}<|MERGE_RESOLUTION|>--- conflicted
+++ resolved
@@ -38,19 +38,11 @@
     "pack-web": "yarn build-or-skip && webpack --mode development --config webpack.web.config.js"
   },
   "dependencies": {
-<<<<<<< HEAD
     "@cosmjs/amino": "workspace:packages/amino",
     "@cosmjs/crypto": "workspace:packages/crypto",
     "@cosmjs/encoding": "workspace:packages/encoding",
     "@cosmjs/math": "workspace:packages/math",
     "@cosmjs/utils": "workspace:packages/utils",
-=======
-    "@cosmjs/amino": "^0.25.6",
-    "@cosmjs/crypto": "^0.25.6",
-    "@cosmjs/encoding": "^0.25.6",
-    "@cosmjs/math": "^0.25.6",
-    "@cosmjs/utils": "^0.25.6",
->>>>>>> 2e52b1b5
     "axios": "^0.21.1",
     "fast-deep-equal": "^3.1.3"
   },
