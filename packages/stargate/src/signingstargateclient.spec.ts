--- conflicted
+++ resolved
@@ -2,14 +2,11 @@
 import { Secp256k1HdWallet } from "@cosmjs/amino";
 import { coin, coins, DirectSecp256k1HdWallet, Registry } from "@cosmjs/proto-signing";
 import { assert, sleep } from "@cosmjs/utils";
-<<<<<<< HEAD
 import { MsgSend } from "cosmjs-types/cosmos/bank/v1beta1/tx";
 import { Coin } from "cosmjs-types/cosmos/base/v1beta1/coin";
 import { DeepPartial, MsgDelegate } from "cosmjs-types/cosmos/staking/v1beta1/tx";
 import { AuthInfo, TxBody, TxRaw } from "cosmjs-types/cosmos/tx/v1beta1/tx";
-=======
 import Long from "long";
->>>>>>> 2e52b1b5
 import protobuf from "protobufjs/minimal";
 
 import { decodeTxRaw } from "../../proto-signing/build";
@@ -115,6 +112,10 @@
       const wallet = await DirectSecp256k1HdWallet.fromMnemonic(faucet.mnemonic);
       const client = await SigningStargateClient.connectWithSigner(simapp.tendermintUrl, wallet);
       const memo = "Cross-chain fun";
+      const fee = {
+        amount: coins(2000, "ucosm"),
+        gas: "180000", // 180k
+      };
 
       // both timeouts set
       {
@@ -126,6 +127,7 @@
           "fooChannel",
           { revisionHeight: Long.fromNumber(123), revisionNumber: Long.fromNumber(456) },
           Math.floor(Date.now() / 1000) + 60,
+          fee,
           memo,
         );
         // CheckTx must pass but the execution must fail in DeliverTx due to invalid channel/port
@@ -142,6 +144,7 @@
           "fooChannel",
           undefined,
           Math.floor(Date.now() / 1000) + 60,
+          fee,
           memo,
         );
         // CheckTx must pass but the execution must fail in DeliverTx due to invalid channel/port
@@ -154,6 +157,10 @@
       const wallet = await Secp256k1HdWallet.fromMnemonic(faucet.mnemonic);
       const client = await SigningStargateClient.connectWithSigner(simapp.tendermintUrl, wallet);
       const memo = "Cross-chain fun";
+      const fee = {
+        amount: coins(2000, "ucosm"),
+        gas: "180000", // 180k
+      };
 
       // both timeouts set
       {
@@ -165,6 +172,7 @@
           "fooChannel",
           { revisionHeight: Long.fromNumber(123), revisionNumber: Long.fromNumber(456) },
           Math.floor(Date.now() / 1000) + 60,
+          fee,
           memo,
         );
         // CheckTx must pass but the execution must fail in DeliverTx due to invalid channel/port
@@ -181,6 +189,7 @@
           "fooChannel",
           undefined,
           Math.floor(Date.now() / 1000) + 60,
+          fee,
           memo,
         );
         // CheckTx must pass but the execution must fail in DeliverTx due to invalid channel/port
