/* eslint-disable @typescript-eslint/naming-convention */
import { AminoMsg, Coin } from "@cosmjs/amino";
import { MsgTransfer } from "cosmjs-types/ibc/applications/transfer/v1/tx";

import { AminoConverters } from "../../aminotypes";

// https://github.com/cosmos/ibc-go/blob/07b6a97b67d17fd214a83764cbdb2c2c3daef445/modules/core/02-client/types/client.pb.go#L297-L312
interface AminoHeight {
  /** 0 values must be omitted (https://github.com/cosmos/cosmos-sdk/blob/v0.42.7/x/ibc/core/02-client/types/client.pb.go#L252). */
  readonly revision_number?: string;
  /** 0 values must be omitted (https://github.com/cosmos/cosmos-sdk/blob/v0.42.7/x/ibc/core/02-client/types/client.pb.go#L254). */
  readonly revision_height?: string;
}

// https://github.com/cosmos/ibc-go/blob/a4ca39c59f770a0b6948947d5178d5f0914c3a17/modules/apps/transfer/types/tx.pb.go#L37-L56
/** Transfers fungible tokens (i.e Coins) between ICS20 enabled chains */
export interface AminoMsgTransfer extends AminoMsg {
  readonly type: "cosmos-sdk/MsgTransfer";
  readonly value: {
    readonly source_port: string;
    readonly source_channel: string;
    readonly token?: Coin;
    /** Bech32 account address */
    readonly sender: string;
    /** Bech32 account address */
    readonly receiver: string;
    /**
     * The timeout as a (revision_number, revision_height) pair.
     *
     * This fied is is non-optional (https://github.com/cosmos/cosmos-sdk/blob/v0.42.7/x/ibc/applications/transfer/types/tx.pb.go#L49).
     * In order to not set the timeout height, set it to {}.
     */
    readonly timeout_height: AminoHeight;
    /**
     * Timeout timestamp in nanoseconds since Unix epoch. The timeout is disabled when set to 0.
     *
     * 0 values must be omitted (https://github.com/cosmos/cosmos-sdk/blob/v0.42.7/x/ibc/applications/transfer/types/tx.pb.go#L52).
     */
    readonly timeout_timestamp?: string;
    readonly memo?: string;
  };
}

export function isAminoMsgTransfer(msg: AminoMsg): msg is AminoMsgTransfer {
  return msg.type === "cosmos-sdk/MsgTransfer";
}

function omitDefault<T extends string | number | bigint>(input: T): T | undefined {
  if (typeof input === "string") {
    return input === "" ? undefined : input;
  }

  if (typeof input === "number") {
    return input === 0 ? undefined : input;
  }

  if (typeof input === "bigint") {
    return input === BigInt(0) ? undefined : input;
  }

  throw new Error(`Got unsupported type '${typeof input}'`);
}

export function createIbcAminoConverters(): AminoConverters {
  return {
    "/ibc.applications.transfer.v1.MsgTransfer": {
      aminoType: "cosmos-sdk/MsgTransfer",
      toAmino: ({
        sourcePort,
        sourceChannel,
        token,
        sender,
        receiver,
        timeoutHeight,
        timeoutTimestamp,
        memo,
      }: MsgTransfer): AminoMsgTransfer["value"] => ({
        source_port: sourcePort,
        source_channel: sourceChannel,
        token: token,
        sender: sender,
        receiver: receiver,
        timeout_height: timeoutHeight
          ? {
              revision_height: omitDefault(timeoutHeight.revisionHeight)?.toString(),
              revision_number: omitDefault(timeoutHeight.revisionNumber)?.toString(),
            }
          : {},
        timeout_timestamp: omitDefault(timeoutTimestamp)?.toString(),
        memo: omitDefault(memo)?.toString(),
      }),
      fromAmino: ({
        source_port,
        source_channel,
        token,
        sender,
        receiver,
        timeout_height,
        timeout_timestamp,
        memo,
      }: AminoMsgTransfer["value"]): MsgTransfer =>
        MsgTransfer.fromPartial({
          sourcePort: source_port,
          sourceChannel: source_channel,
          token: token,
          sender: sender,
          receiver: receiver,
          timeoutHeight: timeout_height
            ? {
                revisionHeight: BigInt(timeout_height.revision_height || "0"),
                revisionNumber: BigInt(timeout_height.revision_number || "0"),
              }
            : undefined,
<<<<<<< HEAD
          timeoutTimestamp: BigInt(timeout_timestamp || "0"),
=======
          timeoutTimestamp: Long.fromString(timeout_timestamp || "0", true),
          memo: memo ?? "",
>>>>>>> bb0ef986
        }),
    },
  };
}<|MERGE_RESOLUTION|>--- conflicted
+++ resolved
@@ -111,12 +111,8 @@
                 revisionNumber: BigInt(timeout_height.revision_number || "0"),
               }
             : undefined,
-<<<<<<< HEAD
           timeoutTimestamp: BigInt(timeout_timestamp || "0"),
-=======
-          timeoutTimestamp: Long.fromString(timeout_timestamp || "0", true),
           memo: memo ?? "",
->>>>>>> bb0ef986
         }),
     },
   };
